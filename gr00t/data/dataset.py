# SPDX-FileCopyrightText: Copyright (c) 2025 NVIDIA CORPORATION & AFFILIATES. All rights reserved.
# SPDX-License-Identifier: Apache-2.0
#
# Licensed under the Apache License, Version 2.0 (the "License");
# you may not use this file except in compliance with the License.
# You may obtain a copy of the License at
#
# http://www.apache.org/licenses/LICENSE-2.0
#
# Unless required by applicable law or agreed to in writing, software
# distributed under the License is distributed on an "AS IS" BASIS,
# WITHOUT WARRANTIES OR CONDITIONS OF ANY KIND, either express or implied.
# See the License for the specific language governing permissions and
# limitations under the License.


"""
In this file, we define 3 types of datasets:
1. LeRobotSingleDataset: a single dataset for a given embodiment tag
2. LeRobotMixtureDataset: a mixture of datasets for a given list of embodiment tags
3. CachedLeRobotSingleDataset: a single dataset for a given embodiment tag,
                                with caching for the video frames

See `scripts/load_dataset.py` for examples on how to use these datasets.
"""

import hashlib
import json
from collections import defaultdict
from pathlib import Path
from typing import Sequence

import numpy as np
import pandas as pd
from pydantic import BaseModel, Field, ValidationError
from torch.utils.data import Dataset
from tqdm import tqdm

from gr00t.utils.video import get_all_frames, get_frames_by_timestamps

from .embodiment_tags import EmbodimentTag
from .schema import (
    DatasetMetadata,
    DatasetStatisticalValues,
    LeRobotModalityMetadata,
    LeRobotStateActionMetadata,
)
from .transform import ComposedModalityTransform

LE_ROBOT_MODALITY_FILENAME = "meta/modality.json"
LE_ROBOT_EPISODE_FILENAME = "meta/episodes.jsonl"
LE_ROBOT_TASKS_FILENAME = "meta/tasks.jsonl"
LE_ROBOT_INFO_FILENAME = "meta/info.json"
LE_ROBOT_STATS_FILENAME = "meta/stats.json"
LE_ROBOT_DATA_FILENAME = "data/*/*.parquet"


def calculate_dataset_statistics(parquet_paths: list[Path]) -> dict:
    """Calculate the dataset statistics of all columns for a list of parquet files."""
    # Dataset statistics
    all_low_dim_data_list = []
    # Collect all the data
    for parquet_path in tqdm(
        sorted(list(parquet_paths)),
        desc="Collecting all parquet files...",
    ):
        # Load the parquet file
        parquet_data = pd.read_parquet(parquet_path)
        parquet_data = parquet_data
        all_low_dim_data_list.append(parquet_data)
    all_low_dim_data = pd.concat(all_low_dim_data_list, axis=0)
    # Compute dataset statistics
    dataset_statistics = {}
    for le_modality in all_low_dim_data.columns:
        print(f"Computing statistics for {le_modality}...")
<<<<<<< HEAD
        try:
            np_data = np.vstack(
                [np.asarray(x, dtype=np.float32) for x in all_low_dim_data[le_modality]]
            )
        except ValueError:
            print(f"Error: {le_modality} has no data")
            continue
=======
        # check if the data is the modality is actually a list of numbers
        # skip if it is a string
        if isinstance(all_low_dim_data[le_modality].iloc[0], str):
            print(f"Skipping {le_modality} because it is a string")
            continue

        np_data = np.vstack(
            [np.asarray(x, dtype=np.float32) for x in all_low_dim_data[le_modality]]
        )
>>>>>>> 10de3f98
        dataset_statistics[le_modality] = {
            "mean": np.mean(np_data, axis=0).tolist(),
            "std": np.std(np_data, axis=0).tolist(),
            "min": np.min(np_data, axis=0).tolist(),
            "max": np.max(np_data, axis=0).tolist(),
            "q01": np.quantile(np_data, 0.01, axis=0).tolist(),
            "q99": np.quantile(np_data, 0.99, axis=0).tolist(),
        }
    return dataset_statistics


class ModalityConfig(BaseModel):
    """Configuration for a modality."""

    delta_indices: list[int]
    """Delta indices to sample relative to the current index. The returned data will correspond to the original data at a sampled base index + delta indices."""
    modality_keys: list[str]
    """The keys to load for the modality in the dataset."""


class LeRobotSingleDataset(Dataset):
    """
    Base dataset class for LeRobot that supports sharding.
    """

    def __init__(
        self,
        dataset_path: Path | str,
        modality_configs: dict[str, ModalityConfig],
        embodiment_tag: str | EmbodimentTag,
        video_backend: str = "decord",
        video_backend_kwargs: dict | None = None,
        transforms: ComposedModalityTransform | None = None,
    ):
        """
        Initialize the dataset.

        Args:
            dataset_path (Path | str): The path to the dataset.
            modality_configs (dict[str, ModalityConfig]): The configuration for each modality. The keys are the modality names, and the values are the modality configurations.
                See `ModalityConfig` for more details.
            video_backend (str): Backend for video reading.
            video_backend_kwargs (dict): Keyword arguments for the video backend when initializing the video reader.
            transforms (ComposedModalityTransform): The transforms to apply to the dataset.
            embodiment_tag (EmbodimentTag): Overload the embodiment tag for the dataset. e.g. define it as "new_embodiment"
        """
        # first check if the path directory exists
        if not Path(dataset_path).exists():
            raise FileNotFoundError(f"Dataset path {dataset_path} does not exist")

        self.modality_configs = modality_configs
        self.video_backend = video_backend
        self.video_backend_kwargs = video_backend_kwargs if video_backend_kwargs is not None else {}
        self.transforms = (
            transforms if transforms is not None else ComposedModalityTransform(transforms=[])
        )

        self._dataset_path = Path(dataset_path)
        self._dataset_name = self._dataset_path.name
        if isinstance(embodiment_tag, EmbodimentTag):
            self.tag = embodiment_tag.value
        else:
            self.tag = embodiment_tag

        self._metadata = self._get_metadata(EmbodimentTag(self.tag))
        self._trajectory_ids, self._trajectory_lengths = self._get_trajectories()
        self._all_steps = self._get_all_steps()
        self._modality_keys = self._get_modality_keys()
        self._delta_indices = self._get_delta_indices()
        self.set_transforms_metadata(self.metadata)
        self.set_epoch(0)

        print(f"Initialized dataset {self.dataset_name} with {embodiment_tag}")

        # LeRobot-specific config
        self._lerobot_modality_meta = self._get_lerobot_modality_meta()
        self._lerobot_info_meta = self._get_lerobot_info_meta()
        self._data_path_pattern = self._get_data_path_pattern()
        self._video_path_pattern = self._get_video_path_pattern()
        self._chunk_size = self._get_chunk_size()
        self._tasks = self._get_tasks()
        self.curr_traj_data = None
        self.curr_traj_id = None

        # Check if the dataset is valid
        self._check_integrity()

    @property
    def dataset_path(self) -> Path:
        """The path to the dataset that contains the METADATA_FILENAME file."""
        return self._dataset_path

    @property
    def metadata(self) -> DatasetMetadata:
        """The metadata for the dataset, loaded from metadata.json in the dataset directory"""
        return self._metadata

    @property
    def trajectory_ids(self) -> np.ndarray:
        """The trajectory IDs in the dataset, stored as a 1D numpy array of strings."""
        return self._trajectory_ids

    @property
    def trajectory_lengths(self) -> np.ndarray:
        """The trajectory lengths in the dataset, stored as a 1D numpy array of integers.
        The order of the lengths is the same as the order of the trajectory IDs.
        """
        return self._trajectory_lengths

    @property
    def all_steps(self) -> list[tuple[int, int]]:
        """The trajectory IDs and base indices for all steps in the dataset.
        Example:
            self.trajectory_ids: [0, 1, 2]
            self.trajectory_lengths: [3, 2, 4]
            return: [
                ("traj_0", 0), ("traj_0", 1), ("traj_0", 2),
                ("traj_1", 0), ("traj_1", 1),
                ("traj_2", 0), ("traj_2", 1), ("traj_2", 2), ("traj_2", 3)
            ]
        """
        return self._all_steps

    @property
    def modality_keys(self) -> dict:
        """The modality keys for the dataset. The keys are the modality names, and the values are the keys for each modality.

        Example: {
            "video": ["video.image_side_0", "video.image_side_1"],
            "state": ["state.eef_position", "state.eef_rotation"],
            "action": ["action.eef_position", "action.eef_rotation"],
            "language": ["language.human.task"],
            "timestamp": ["timestamp"],
            "reward": ["reward"],
        }
        """
        return self._modality_keys

    @property
    def delta_indices(self) -> dict[str, np.ndarray]:
        """The delta indices for the dataset. The keys are the modality.key, and the values are the delta indices for each modality.key."""
        return self._delta_indices

    @property
    def dataset_name(self) -> str:
        """The name of the dataset."""
        return self._dataset_name

    @property
    def lerobot_modality_meta(self) -> LeRobotModalityMetadata:
        """The metadata for the LeRobot dataset."""
        return self._lerobot_modality_meta

    @property
    def lerobot_info_meta(self) -> dict:
        """The metadata for the LeRobot dataset."""
        return self._lerobot_info_meta

    @property
    def data_path_pattern(self) -> str:
        """The path pattern for the LeRobot dataset."""
        return self._data_path_pattern

    @property
    def video_path_pattern(self) -> str:
        """The path pattern for the LeRobot dataset."""
        return self._video_path_pattern

    @property
    def chunk_size(self) -> int:
        """The chunk size for the LeRobot dataset."""
        return self._chunk_size

    @property
    def tasks(self) -> pd.DataFrame:
        """The tasks for the dataset."""
        return self._tasks

    def _get_metadata(self, embodiment_tag: EmbodimentTag) -> DatasetMetadata:
        """Get the metadata for the dataset.

        Returns:
            dict: The metadata for the dataset.
        """

        # 1. Modality metadata
        modality_meta_path = self.dataset_path / LE_ROBOT_MODALITY_FILENAME
        assert (
            modality_meta_path.exists()
        ), f"Please provide a {LE_ROBOT_MODALITY_FILENAME} file in {self.dataset_path}"

        # 1.1. State and action modalities
        simplified_modality_meta: dict[str, dict] = {}
        with open(modality_meta_path, "r") as f:
            le_modality_meta = LeRobotModalityMetadata.model_validate(json.load(f))
        for modality in ["state", "action"]:
            simplified_modality_meta[modality] = {}
            le_state_action_meta: dict[str, LeRobotStateActionMetadata] = getattr(
                le_modality_meta, modality
            )
            for subkey in le_state_action_meta:
                state_action_dtype = np.dtype(le_state_action_meta[subkey].dtype)
                if np.issubdtype(state_action_dtype, np.floating):
                    continuous = True
                else:
                    continuous = False
                simplified_modality_meta[modality][subkey] = {
                    "absolute": le_state_action_meta[subkey].absolute,
                    "rotation_type": le_state_action_meta[subkey].rotation_type,
                    "shape": [
                        le_state_action_meta[subkey].end - le_state_action_meta[subkey].start
                    ],
                    "continuous": continuous,
                }

        # 1.2. Video modalities
        le_info_path = self.dataset_path / LE_ROBOT_INFO_FILENAME
        assert (
            le_info_path.exists()
        ), f"Please provide a {LE_ROBOT_INFO_FILENAME} file in {self.dataset_path}"
        with open(le_info_path, "r") as f:
            le_info = json.load(f)
        simplified_modality_meta["video"] = {}
        for new_key in le_modality_meta.video:
            original_key = le_modality_meta.video[new_key].original_key
            if original_key is None:
                original_key = new_key
            le_video_meta = le_info["features"][original_key]
            height = le_video_meta["shape"][le_video_meta["names"].index("height")]
            width = le_video_meta["shape"][le_video_meta["names"].index("width")]
            # NOTE(FH): different lerobot dataset versions have different keys for the number of channels and fps
            try:
                channels = le_video_meta["shape"][le_video_meta["names"].index("channel")]
                fps = le_video_meta["video_info"]["video.fps"]
            except (ValueError, KeyError):
                # channels = le_video_meta["shape"][le_video_meta["names"].index("channels")]
                channels = le_video_meta["info"]["video.channels"]
                fps = le_video_meta["info"]["video.fps"]
            simplified_modality_meta["video"][new_key] = {
                "resolution": [width, height],
                "channels": channels,
                "fps": fps,
            }

        # 2. Dataset statistics
        stats_path = self.dataset_path / LE_ROBOT_STATS_FILENAME
        try:
            with open(stats_path, "r") as f:
                le_statistics = json.load(f)
            for stat in le_statistics.values():
                DatasetStatisticalValues.model_validate(stat)
        except (FileNotFoundError, ValidationError) as e:
            print(f"Failed to load dataset statistics: {e}")
            print(f"Calculating dataset statistics for {self.dataset_name}")
            # Get all parquet files in the dataset paths
            parquet_files = list((self.dataset_path).glob(LE_ROBOT_DATA_FILENAME))
            le_statistics = calculate_dataset_statistics(parquet_files)
            with open(stats_path, "w") as f:
                json.dump(le_statistics, f, indent=4)
        dataset_statistics = {}
        for our_modality in ["state", "action"]:
            dataset_statistics[our_modality] = {}
            for subkey in simplified_modality_meta[our_modality]:
                dataset_statistics[our_modality][subkey] = {}
                state_action_meta = le_modality_meta.get_key_meta(f"{our_modality}.{subkey}")
                assert isinstance(state_action_meta, LeRobotStateActionMetadata)
                le_modality = state_action_meta.original_key
                for stat_name in le_statistics[le_modality]:
                    indices = np.arange(
                        state_action_meta.start,
                        state_action_meta.end,
                    )
                    stat = np.array(le_statistics[le_modality][stat_name])
                    dataset_statistics[our_modality][subkey][stat_name] = stat[indices].tolist()

        # 3. Full dataset metadata
        metadata = DatasetMetadata(
            statistics=dataset_statistics,  # type: ignore
            modalities=simplified_modality_meta,  # type: ignore
            embodiment_tag=embodiment_tag,
        )

        return metadata

    def _get_trajectories(self) -> tuple[np.ndarray, np.ndarray]:
        """Get the trajectories in the dataset."""
        # Get trajectory lengths, IDs, and whitelist from dataset metadata
        episode_path = self.dataset_path / LE_ROBOT_EPISODE_FILENAME
        with open(episode_path, "r") as f:
            episode_metadata = [json.loads(line) for line in f]
        trajectory_ids = []
        trajectory_lengths = []
        for episode in episode_metadata:
            trajectory_ids.append(episode["episode_index"])
            trajectory_lengths.append(episode["length"])
        return np.array(trajectory_ids), np.array(trajectory_lengths)

    def _get_all_steps(self) -> list[tuple[int, int]]:
        """Get the trajectory IDs and base indices for all steps in the dataset.

        Returns:
            list[tuple[str, int]]: A list of (trajectory_id, base_index) tuples.

        Example:
            self.trajectory_ids: [0, 1, 2]
            self.trajectory_lengths: [3, 2, 4]
            return: [
                ("traj_0", 0), ("traj_0", 1), ("traj_0", 2),
                ("traj_1", 0), ("traj_1", 1),
                ("traj_2", 0), ("traj_2", 1), ("traj_2", 2), ("traj_2", 3)
            ]
        """
        all_steps: list[tuple[int, int]] = []
        for trajectory_id, trajectory_length in zip(self.trajectory_ids, self.trajectory_lengths):
            for base_index in range(trajectory_length):
                all_steps.append((trajectory_id, base_index))
        return all_steps

    def _get_modality_keys(self) -> dict:
        """Get the modality keys for the dataset.
        The keys are the modality names, and the values are the keys for each modality.
        See property `modality_keys` for the expected format.
        """
        modality_keys = defaultdict(list)
        for modality, config in self.modality_configs.items():
            modality_keys[modality] = config.modality_keys
        return modality_keys

    def _get_delta_indices(self) -> dict[str, np.ndarray]:
        """Restructure the delta indices to use modality.key as keys instead of just the modalities."""
        delta_indices: dict[str, np.ndarray] = {}
        for config in self.modality_configs.values():
            for key in config.modality_keys:
                delta_indices[key] = np.array(config.delta_indices)
        return delta_indices

    def _get_lerobot_modality_meta(self) -> LeRobotModalityMetadata:
        """Get the metadata for the LeRobot dataset."""
        modality_meta_path = self.dataset_path / LE_ROBOT_MODALITY_FILENAME
        assert (
            modality_meta_path.exists()
        ), f"Please provide a {LE_ROBOT_MODALITY_FILENAME} file in {self.dataset_path}"
        with open(modality_meta_path, "r") as f:
            modality_meta = LeRobotModalityMetadata.model_validate(json.load(f))
        return modality_meta

    def _get_lerobot_info_meta(self) -> dict:
        """Get the metadata for the LeRobot dataset."""
        info_meta_path = self.dataset_path / LE_ROBOT_INFO_FILENAME
        with open(info_meta_path, "r") as f:
            info_meta = json.load(f)
        return info_meta

    def _get_data_path_pattern(self) -> str:
        """Get the data path pattern for the LeRobot dataset."""
        return self.lerobot_info_meta["data_path"]

    def _get_video_path_pattern(self) -> str:
        """Get the video path pattern for the LeRobot dataset."""
        return self.lerobot_info_meta["video_path"]

    def _get_chunk_size(self) -> int:
        """Get the chunk size for the LeRobot dataset."""
        return self.lerobot_info_meta["chunks_size"]

    def _get_tasks(self) -> pd.DataFrame:
        """Get the tasks for the dataset."""
        tasks_path = self.dataset_path / LE_ROBOT_TASKS_FILENAME
        with open(tasks_path, "r") as f:
            tasks = [json.loads(line) for line in f]
        df = pd.DataFrame(tasks)
        return df.set_index("task_index")

    def _check_integrity(self):
        """Use the config to check if the keys are valid and detect silent data corruption."""
        ERROR_MSG_HEADER = f"Error occurred in initializing dataset {self.dataset_name}:\n"

        for modality_config in self.modality_configs.values():
            for key in modality_config.modality_keys:
                if key == "lapa_action" or key == "dream_actions":
                    continue  # no need for any metadata for lapa actions because it comes normalized
                # Check if the key is valid
                try:
                    self.lerobot_modality_meta.get_key_meta(key)
                except Exception as e:
                    raise ValueError(
                        ERROR_MSG_HEADER + f"Unable to find key {key} in modality metadata:\n{e}"
                    )

    def set_transforms_metadata(self, metadata: DatasetMetadata):
        """Set the metadata for the transforms. This is useful for transforms that need to know the metadata, such as the normalization values."""
        self.transforms.set_metadata(metadata)

    def set_epoch(self, epoch: int):
        """Set the epoch for the dataset.

        Args:
            epoch (int): The epoch to set.
        """
        self.epoch = epoch

    def __len__(self) -> int:
        """Get the total number of data points in the dataset.

        Returns:
            int: the total number of data points in the dataset.
        """
        return len(self.all_steps)

    def __str__(self) -> str:
        """Get the description of the dataset."""
        return f"{self.dataset_name} ({len(self)} steps)"

    def __getitem__(self, index: int) -> dict:
        """Get the data for a single step in a trajectory.

        Args:
            index (int): The index of the step to get.

        Returns:
            dict: The data for the step.
        """
        trajectory_id, base_index = self.all_steps[index]
        return self.transforms(self.get_step_data(trajectory_id, base_index))

    def get_step_data(self, trajectory_id: int, base_index: int) -> dict:
        """Get the RAW data for a single step in a trajectory. No transforms are applied.

        Args:
            trajectory_id (int): The name of the trajectory.
            base_index (int): The base step index in the trajectory.

        Returns:
            dict: The RAW data for the step.

        Example return:
            {
                "video": {
                    "video.image_side_0": [B, T, H, W, C],
                    "video.image_side_1": [B, T, H, W, C],
                },
                "state": {
                    "state.eef_position": [B, T, state_dim],
                    "state.eef_rotation": [B, T, state_dim],
                },
                "action": {
                    "action.eef_position": [B, T, action_dim],
                    "action.eef_rotation": [B, T, action_dim],
                },
            }
        """
        data = {}
        # Get the data for all modalities
        self.curr_traj_data = self.get_trajectory_data(trajectory_id)
        for modality in self.modality_keys:
            # Get the data corresponding to each key in the modality
            for key in self.modality_keys[modality]:
                data[key] = self.get_data_by_modality(trajectory_id, modality, key, base_index)
        return data

    def get_trajectory_data(self, trajectory_id: int) -> pd.DataFrame:
        """Get the data for a trajectory."""
        if self.curr_traj_id == trajectory_id and self.curr_traj_data is not None:
            return self.curr_traj_data
        else:
            chunk_index = self.get_episode_chunk(trajectory_id)
            parquet_path = self.dataset_path / self.data_path_pattern.format(
                episode_chunk=chunk_index, episode_index=trajectory_id
            )
            assert parquet_path.exists(), f"Parquet file not found at {parquet_path}"
            return pd.read_parquet(parquet_path)

    def get_trajectory_index(self, trajectory_id: int) -> int:
        """Get the index of the trajectory in the dataset by the trajectory ID.
        This is useful when you need to get the trajectory length or sampling weight corresponding to the trajectory ID.

        Args:
            trajectory_id (str): The ID of the trajectory.

        Returns:
            int: The index of the trajectory in the dataset.
        """
        trajectory_indices = np.where(self.trajectory_ids == trajectory_id)[0]
        if len(trajectory_indices) != 1:
            raise ValueError(
                f"Error finding trajectory index for {trajectory_id}, found {trajectory_indices=}"
            )
        return trajectory_indices[0]

    def get_episode_chunk(self, ep_index: int) -> int:
        """Get the chunk index for an episode index."""
        return ep_index // self.chunk_size

    def retrieve_data_and_pad(
        self,
        array: np.ndarray,
        step_indices: np.ndarray,
        max_length: int,
        padding_strategy: str = "first_last",
    ) -> np.ndarray:
        """Retrieve the data from the dataset and pad it if necessary.
        Args:
            array (np.ndarray): The array to retrieve the data from.
            step_indices (np.ndarray): The step indices to retrieve the data for.
            max_length (int): The maximum length of the data.
            padding_strategy (str): The padding strategy, either "first" or "last".
        """
        # Get the padding indices
        front_padding_indices = step_indices < 0
        end_padding_indices = step_indices >= max_length
        padding_positions = np.logical_or(front_padding_indices, end_padding_indices)
        # Retrieve the data with the non-padding indices
        # If there exists some padding, Given T step_indices, the shape of the retrieved data will be (T', ...) where T' < T
        raw_data = array[step_indices[~padding_positions]]
        assert isinstance(raw_data, np.ndarray), f"{type(raw_data)=}"
        # This is the shape of the output, (T, ...)
        if raw_data.ndim == 1:
            expected_shape = (len(step_indices),)
        else:
            expected_shape = (len(step_indices), *array.shape[1:])

        # Pad the data
        output = np.zeros(expected_shape)
        # Assign the non-padded data
        output[~padding_positions] = raw_data
        # If there exists some padding, pad the data
        if padding_positions.any():
            if padding_strategy == "first_last":
                # Use first / last step data to pad
                front_padding_data = array[0]
                end_padding_data = array[-1]
                output[front_padding_indices] = front_padding_data
                output[end_padding_indices] = end_padding_data
            elif padding_strategy == "zero":
                # Use zero padding
                output[padding_positions] = 0
            else:
                raise ValueError(f"Invalid padding strategy: {padding_strategy}")
        return output

    def get_video_path(self, trajectory_id: int, key: str) -> Path:
        chunk_index = self.get_episode_chunk(trajectory_id)
        original_key = self.lerobot_modality_meta.video[key].original_key
        if original_key is None:
            original_key = key
        video_filename = self.video_path_pattern.format(
            episode_chunk=chunk_index, episode_index=trajectory_id, video_key=original_key
        )
        return self.dataset_path / video_filename

    def get_video(
        self,
        trajectory_id: int,
        key: str,
        base_index: int,
    ) -> np.ndarray:
        """Get the video frames for a trajectory by a base index.

        Args:
            dataset (BaseSingleDataset): The dataset to retrieve the data from.
            trajectory_id (str): The ID of the trajectory.
            key (str): The key of the video.
            base_index (int): The base index of the trajectory.

        Returns:
            np.ndarray: The video frames for the trajectory and frame indices. Shape: (T, H, W, C)
        """
        # Get the step indices
        step_indices = self.delta_indices[key] + base_index
        # print(f"{step_indices=}")
        # Get the trajectory index
        trajectory_index = self.get_trajectory_index(trajectory_id)
        # Ensure the indices are within the valid range
        # This is equivalent to padding the video with extra frames at the beginning and end
        step_indices = np.maximum(step_indices, 0)
        step_indices = np.minimum(step_indices, self.trajectory_lengths[trajectory_index] - 1)
        assert key.startswith("video."), f"Video key must start with 'video.', got {key}"
        # Get the sub-key
        key = key.replace("video.", "")
        video_path = self.get_video_path(trajectory_id, key)
        # Get the action/state timestamps for each frame in the video
        assert self.curr_traj_data is not None, f"No data found for {trajectory_id=}"
        assert "timestamp" in self.curr_traj_data.columns, f"No timestamp found in {trajectory_id=}"
        timestamp: np.ndarray = self.curr_traj_data["timestamp"].to_numpy()
        # Get the corresponding video timestamps from the step indices
        video_timestamp = timestamp[step_indices]

        return get_frames_by_timestamps(
            video_path.as_posix(),
            video_timestamp,
            video_backend=self.video_backend,
            video_backend_kwargs=self.video_backend_kwargs,
        )

    def get_state_or_action(
        self,
        trajectory_id: int,
        modality: str,
        key: str,
        base_index: int,
    ) -> np.ndarray:
        """Get the state or action data for a trajectory by a base index.
        If the step indices are out of range, pad with the data:
            if the data is stored in absolute format, pad with the first or last step data;
            otherwise, pad with zero.

        Args:
            dataset (BaseSingleDataset): The dataset to retrieve the data from.
            trajectory_id (int): The ID of the trajectory.
            modality (str): The modality of the data.
            key (str): The key of the data.
            base_index (int): The base index of the trajectory.

        Returns:
            np.ndarray: The data for the trajectory and step indices.
        """
        # Get the step indices
        step_indices = self.delta_indices[key] + base_index
        # Get the trajectory index
        trajectory_index = self.get_trajectory_index(trajectory_id)
        # Get the maximum length of the trajectory
        max_length = self.trajectory_lengths[trajectory_index]
        assert key.startswith(modality + "."), f"{key} must start with {modality + '.'}, got {key}"
        # Get the sub-key, e.g. state.joint_angles -> joint_angles
        key = key.replace(modality + ".", "")
        # Get the lerobot key
        le_state_or_action_cfg = getattr(self.lerobot_modality_meta, modality)
        le_key = le_state_or_action_cfg[key].original_key
        if le_key is None:
            le_key = key
        # Get the data array, shape: (T, D)
        assert self.curr_traj_data is not None, f"No data found for {trajectory_id=}"
        assert le_key in self.curr_traj_data.columns, f"No {le_key} found in {trajectory_id=}"
        data_array: np.ndarray = np.stack(self.curr_traj_data[le_key])  # type: ignore
        if data_array.ndim == 1:
            assert (
                data_array.shape[0] == max_length
            ), f"Expected 1D array with length {max_length}, got {data_array.shape} array"
            data_array = data_array.reshape(-1, 1)
        assert data_array.ndim == 2, f"Expected 2D array, got {data_array.shape} array"
        le_indices = np.arange(
            le_state_or_action_cfg[key].start,
            le_state_or_action_cfg[key].end,
        )
        data_array = data_array[:, le_indices]
        # Get the state or action configuration
        state_or_action_cfg = getattr(self.metadata.modalities, modality)[key]

        # Pad the data
        return self.retrieve_data_and_pad(
            array=data_array,
            step_indices=step_indices,
            max_length=max_length,
            padding_strategy="first_last" if state_or_action_cfg.absolute else "zero",
        )

    def get_language(
        self,
        trajectory_id: int,
        key: str,
        base_index: int,
    ) -> list[str]:
        """Get the language annotation data for a trajectory by step indices.

        Args:
            dataset (BaseSingleDataset): The dataset to retrieve the data from.
            trajectory_id (int): The ID of the trajectory.
            key (str): The key of the annotation.
            base_index (int): The base index of the trajectory.

        Returns:
            list[str]: The annotation data for the trajectory and step indices. If no matching data is found, return empty strings.
        """
        assert self.curr_traj_data is not None, f"No data found for {trajectory_id=}"
        # Get the step indices
        step_indices = self.delta_indices[key] + base_index
        # Get the trajectory index
        trajectory_index = self.get_trajectory_index(trajectory_id)
        # Get the maximum length of the trajectory
        max_length = self.trajectory_lengths[trajectory_index]
        # Get the end times corresponding to the closest indices
        step_indices = np.maximum(step_indices, 0)
        step_indices = np.minimum(step_indices, max_length - 1)
        # Get the annotations
        task_indices: list[int] = []
        assert key.startswith(
            "annotation."
        ), f"Language key must start with 'annotation.', got {key}"
        subkey = key.replace("annotation.", "")
        annotation_meta = self.lerobot_modality_meta.annotation
        assert annotation_meta is not None, f"Annotation metadata is None for {subkey}"
        assert (
            subkey in annotation_meta
        ), f"Annotation key {subkey} not found in metadata, available annotation keys: {annotation_meta.keys()}"
        subkey_meta = annotation_meta[subkey]
        original_key = subkey_meta.original_key
        if original_key is None:
            original_key = key
        for i in range(len(step_indices)):
            task_indices.append(self.curr_traj_data[original_key][step_indices[i]].item())
        return self.tasks.loc[task_indices]["task"].tolist()

    def get_data_by_modality(
        self,
        trajectory_id: int,
        modality: str,
        key: str,
        base_index: int,
    ):
        """Get the data corresponding to the modality for a trajectory by a base index.
        This method will call the corresponding helper method based on the modality.
        See the helper methods for more details.
        NOTE: For the language modality, the data is padded with empty strings if no matching data is found.

        Args:
            dataset (BaseSingleDataset): The dataset to retrieve the data from.
            trajectory_id (int): The ID of the trajectory.
            modality (str): The modality of the data.
            key (str): The key of the data.
            base_index (int): The base index of the trajectory.
        """
        if modality == "video":
            return self.get_video(trajectory_id, key, base_index)
        elif modality == "state" or modality == "action":
            return self.get_state_or_action(trajectory_id, modality, key, base_index)
        elif modality == "language":
            return self.get_language(trajectory_id, key, base_index)
        else:
            raise ValueError(f"Invalid modality: {modality}")


class CachedLeRobotSingleDataset(LeRobotSingleDataset):
    def __init__(self, img_resize: tuple[int, int] | None = None, *args, **kwargs):
        """
        This class caches the video frames for each trajectory and key.
        It is recommended to use this class if the video frames need to be accessed multiple times.

        Args:
            resize_img (tuple[int, int], optional): The size to resize the video frames to reduce memory usage.
        """
        # Convert img_resize to tuple if it is not already
        if img_resize is not None and not isinstance(img_resize, tuple):
            img_resize = tuple(img_resize)
            assert len(img_resize) == 2, f"Expected tuple of length 2, got {img_resize}"
        self.img_resize = img_resize

        # Initialize img_resize attribute first to ensure it exists
        super().__init__(*args, **kwargs)
        cached_frames: dict[str, np.ndarray] = {}

        for key in self.modality_keys["video"]:
            all_frames = []
            key = key.replace("video.", "")
            for trajectory_id, trajectory_length in tqdm(
                zip(self.trajectory_ids, self.trajectory_lengths),
                total=len(self.trajectory_ids),
                desc=f"Caching {key} frames",
            ):
                video_path = self.get_video_path(trajectory_id, key)
                frames = get_all_frames(
                    video_path.as_posix(),
                    video_backend=self.video_backend,
                    video_backend_kwargs=self.video_backend_kwargs,
                    resize_size=img_resize,
                )
                assert frames.ndim == 4, f"Expected 4D array, got {frames.shape} array"
                assert frames.shape[3] == 3, f"Expected 3 channels, got {frames.shape[3]} channels"
                # assert (
                #     frames.shape[0] == trajectory_length
                # ), f"Expected {trajectory_length} frames, got {frames.shape[0]} frames"
                all_frames.append(frames)
            cached_frames[key] = np.concatenate(all_frames, axis=0)
            print(f"{key}: {cached_frames[key].shape}")
        self.cached_frames = cached_frames
        self.start_indices = np.cumsum(self.trajectory_lengths) - self.trajectory_lengths

    def get_video(self, trajectory_id: int, key: str, base_index: int) -> np.ndarray:
        step_indices = self.delta_indices[key] + base_index
        # Get the trajectory index
        trajectory_index = self.get_trajectory_index(trajectory_id)
        # Ensure the indices are within the valid range
        # This is equivalent to padding the video with extra frames at the beginning and end
        step_indices = np.maximum(step_indices, 0)
        step_indices = np.minimum(step_indices, self.trajectory_lengths[trajectory_index] - 1)
        assert key.startswith("video."), f"Video key must start with 'video.', got {key}"
        # Get the sub-key
        key = key.replace("video.", "")
        # Calculate the absolute indices
        absolute_indices = self.start_indices[trajectory_index] + step_indices
        return self.cached_frames[key][absolute_indices]

    def get_step_data(self, trajectory_id: int, base_index: int) -> dict:
        """Get the RAW data for a single step. No transforms are applied.

        Args:
            trajectory_id (str): The ID of the trajectory.
            base_index (int): The base index of the step.

        Returns:
            dict: The data for the step.
        """
        data = {}
        self.curr_traj_data = self.get_trajectory_data(trajectory_id)
        # Get the data for all modalities
        for modality in self.modality_keys:
            # Get the data corresponding to each key in the modality
            for key in self.modality_keys[modality]:
                data[key] = self.get_data_by_modality(trajectory_id, modality, key, base_index)
        return data

    def set_transforms_metadata(self, metadata: DatasetMetadata):
        """Set the metadata for the transforms. This is useful for transforms that need to know the metadata, such as the normalization values."""
        if self.img_resize is not None:
            all_video_keys = [key for key in self.modality_keys["video"]]
            for key in metadata.modalities.video:
                if key in all_video_keys:
                    metadata.modalities.video[key].resolution = self.img_resize
        super().set_transforms_metadata(metadata)


def safe_hash(input_tuple):
    # keep 128 bits of the hash
    tuple_string = repr(input_tuple).encode("utf-8")
    sha256 = hashlib.sha256()
    sha256.update(tuple_string)

    seed = int(sha256.hexdigest(), 16)

    return seed & 0xFFFFFFFFFFFFFFFFFFFFFFFFFFFFFFFF


class MixtureSpecElement(BaseModel):
    dataset_path: list[Path] | Path = Field(..., description="The path to the dataset.")
    dataset_weight: float = Field(..., description="The weight of the dataset in the mixture.")
    distribute_weights: bool = Field(
        default=False,
        description="Whether to distribute the weights of the dataset across all the paths. If True, the weights will be evenly distributed across all the paths.",
    )


class LeRobotMixtureDataset(Dataset):
    """
    A mixture of multiple datasets. This class samples a single dataset based on the dataset weights and then calls the `__getitem__` method of the sampled dataset.
    It is recommended to modify the single dataset class instead of this class.
    """

    def __init__(
        self,
        data_mixture: Sequence[tuple[LeRobotSingleDataset, float]],
        mode: str,
        balance_dataset_weights: bool = True,
        balance_trajectory_weights: bool = True,
        seed: int = 42,
        metadata_config: dict = {
            "percentile_mixing_method": "min_max",
        },
    ):
        """
        Initialize the mixture dataset.

        Args:
            data_mixture (list[tuple[LeRobotSingleDataset, float]]): Datasets and their corresponding weights.
            mode (str): If "train", __getitem__ will return different samples every epoch; if "val" or "test", __getitem__ will return the same sample every epoch.
            balance_dataset_weights (bool): If True, the weight of dataset will be multiplied by the total trajectory length of each dataset.
            balance_trajectory_weights (bool): If True, sample trajectories within a dataset weighted by their length; otherwise, use equal weighting.
            seed (int): Random seed for sampling.
        """
        datasets: list[LeRobotSingleDataset] = []
        dataset_sampling_weights: list[float] = []
        for dataset, weight in data_mixture:
            datasets.append(dataset)
            dataset_sampling_weights.append(weight)
        self.datasets = datasets
        self.balance_dataset_weights = balance_dataset_weights
        self.balance_trajectory_weights = balance_trajectory_weights
        self.seed = seed
        self.mode = mode

        # Set properties for sampling

        # 1. Dataset lengths
        self._dataset_lengths = np.array([len(dataset) for dataset in self.datasets])

        # 2. Dataset sampling weights
        self._dataset_sampling_weights = np.array(dataset_sampling_weights)
        if self.balance_dataset_weights:
            self._dataset_sampling_weights *= self._dataset_lengths
        self._dataset_sampling_weights /= self._dataset_sampling_weights.sum()

        # 3. Trajectory sampling weights
        self._trajectory_sampling_weights: list[np.ndarray] = []
        for dataset in self.datasets:
            trajectory_sampling_weights = np.ones(len(dataset.trajectory_lengths))
            if self.balance_trajectory_weights:
                trajectory_sampling_weights *= dataset.trajectory_lengths
            trajectory_sampling_weights /= trajectory_sampling_weights.sum()
            self._trajectory_sampling_weights.append(trajectory_sampling_weights)

        # 4. Primary dataset indices
        self._primary_dataset_indices = np.array(dataset_sampling_weights) == 1.0
        if not np.any(self._primary_dataset_indices):
            raise ValueError(
                "No primary dataset found, please at least set one dataset's weight to 1.0"
            )

        # Set the epoch and sample the first epoch
        self.set_epoch(0)

        self.update_metadata(metadata_config)

    @property
    def dataset_lengths(self) -> np.ndarray:
        """The lengths of each dataset."""
        return self._dataset_lengths

    @property
    def dataset_sampling_weights(self) -> np.ndarray:
        """The sampling weights for each dataset."""
        return self._dataset_sampling_weights

    @property
    def trajectory_sampling_weights(self) -> list[np.ndarray]:
        """The sampling weights for each trajectory in each dataset."""
        return self._trajectory_sampling_weights

    @property
    def primary_dataset_indices(self) -> np.ndarray:
        """The indices of the primary datasets."""
        return self._primary_dataset_indices

    def __str__(self) -> str:
        dataset_descriptions = []
        for dataset, weight in zip(self.datasets, self.dataset_sampling_weights):
            dataset_description = {
                "Dataset": str(dataset),
                "Sampling weight": float(weight),
            }
            dataset_descriptions.append(dataset_description)
        return json.dumps({"Mixture dataset": dataset_descriptions}, indent=2)

    def set_epoch(self, epoch: int):
        """Set the epoch for the dataset.

        Args:
            epoch (int): The epoch to set.
        """
        self.epoch = epoch
        # self.sampled_steps = self.sample_epoch()

    def sample_step(self, index: int) -> tuple[LeRobotSingleDataset, int, int]:
        """Sample a single step from the dataset."""
        # return self.sampled_steps[index]

        # Set seed
        seed = index if self.mode != "train" else safe_hash((self.epoch, index, self.seed))
        rng = np.random.default_rng(seed)

        # Sample dataset
        dataset_index = rng.choice(len(self.datasets), p=self.dataset_sampling_weights)
        dataset = self.datasets[dataset_index]

        # Sample trajectory
        trajectory_index = rng.choice(
            len(dataset.trajectory_ids), p=self.trajectory_sampling_weights[dataset_index]
        )
        trajectory_id = dataset.trajectory_ids[trajectory_index]

        # Sample step
        base_index = rng.choice(dataset.trajectory_lengths[trajectory_index])
        return dataset, trajectory_id, base_index

    def __getitem__(self, index: int) -> dict:
        """Get the data for a single trajectory and start index.

        Args:
            index (int): The index of the trajectory to get.

        Returns:
            dict: The data for the trajectory and start index.
        """
        dataset, trajectory_name, step = self.sample_step(index)
        return dataset.transforms(dataset.get_step_data(trajectory_name, step))

    def __len__(self) -> int:
        """Get the length of a single epoch in the mixture.

        Returns:
            int: The length of a single epoch in the mixture.
        """
        return int(
            (self.dataset_lengths / self.dataset_sampling_weights)[
                self.primary_dataset_indices
            ].max()
        )

    @staticmethod
    def compute_overall_statistics(
        per_task_stats: list[dict[str, dict[str, list[float] | np.ndarray]]],
        dataset_sampling_weights: list[float] | np.ndarray,
        percentile_mixing_method: str = "weighted_average",
    ) -> dict[str, dict[str, list[float]]]:
        """
        Computes overall statistics from per-task statistics using dataset sample weights.

        Args:
            per_task_stats: List of per-task statistics.
            Example format of one element in the per-task statistics list:
                {
                    "state.gripper": {
                        "min": [...],
                        "max": [...],
                        "mean": [...],
                        "std": [...],
                        "q01": [...],
                        "q99": [...],
                    },
                    ...
                }
            dataset_sampling_weights: List of sample weights for each task.
            percentile_mixing_method: The method to mix the percentiles, either "weighted_average" or "weighted_std".

        Returns:
            A dict of overall statistics per modality.
        """
        # Normalize the sample weights to sum to 1
        dataset_sampling_weights = np.array(dataset_sampling_weights)
        normalized_weights = dataset_sampling_weights / dataset_sampling_weights.sum()

        # Initialize overall statistics dict
        overall_stats: dict[str, dict[str, list[float]]] = {}

        # Get the list of modality keys
        modality_keys = per_task_stats[0].keys()

        for modality in modality_keys:
            # Number of dimensions (assuming consistent across tasks)
            num_dims = len(per_task_stats[0][modality]["mean"])

            # Initialize accumulators for means and variances
            weighted_means = np.zeros(num_dims)
            weighted_squares = np.zeros(num_dims)

            # Collect min, max, q01, q99 from all tasks
            min_list = []
            max_list = []
            q01_list = []
            q99_list = []

            for task_idx, task_stats in enumerate(per_task_stats):
                w_i = normalized_weights[task_idx]
                stats = task_stats[modality]
                means = np.array(stats["mean"])
                stds = np.array(stats["std"])

                # Update weighted sums for mean and variance
                weighted_means += w_i * means
                weighted_squares += w_i * (stds**2 + means**2)

                # Collect min, max, q01, q99
                min_list.append(stats["min"])
                max_list.append(stats["max"])
                q01_list.append(stats["q01"])
                q99_list.append(stats["q99"])

            # Compute overall mean
            overall_mean = weighted_means.tolist()

            # Compute overall variance and std deviation
            overall_variance = weighted_squares - weighted_means**2
            overall_std = np.sqrt(overall_variance).tolist()

            # Compute overall min and max per dimension
            overall_min = np.min(np.array(min_list), axis=0).tolist()
            overall_max = np.max(np.array(max_list), axis=0).tolist()

            # Compute overall q01 and q99 per dimension
            # Use weighted average of per-task quantiles
            q01_array = np.array(q01_list)
            q99_array = np.array(q99_list)
            if percentile_mixing_method == "weighted_average":
                weighted_q01 = np.average(q01_array, axis=0, weights=normalized_weights).tolist()
                weighted_q99 = np.average(q99_array, axis=0, weights=normalized_weights).tolist()
                # std_q01 = np.std(q01_array, axis=0).tolist()
                # std_q99 = np.std(q99_array, axis=0).tolist()
                # print(modality)
                # print(f"{std_q01=}, {std_q99=}")
                # print(f"{weighted_q01=}, {weighted_q99=}")
            elif percentile_mixing_method == "min_max":
                weighted_q01 = np.min(q01_array, axis=0).tolist()
                weighted_q99 = np.max(q99_array, axis=0).tolist()
            else:
                raise ValueError(f"Invalid percentile mixing method: {percentile_mixing_method}")

            # Store the overall statistics for the modality
            overall_stats[modality] = {
                "min": overall_min,
                "max": overall_max,
                "mean": overall_mean,
                "std": overall_std,
                "q01": weighted_q01,
                "q99": weighted_q99,
            }

        return overall_stats

    @staticmethod
    def merge_metadata(
        metadatas: list[DatasetMetadata],
        dataset_sampling_weights: list[float],
        percentile_mixing_method: str,
    ) -> DatasetMetadata:
        """Merge multiple metadata into one."""
        # Convert to dicts
        metadata_dicts = [metadata.model_dump(mode="json") for metadata in metadatas]
        # Create a new metadata dict
        merged_metadata = {}

        # Check all metadata have the same embodiment tag
        assert all(
            metadata.embodiment_tag == metadatas[0].embodiment_tag for metadata in metadatas
        ), "All metadata must have the same embodiment tag"
        merged_metadata["embodiment_tag"] = metadatas[0].embodiment_tag

        # Merge the dataset statistics
        dataset_statistics = {}
        dataset_statistics["state"] = LeRobotMixtureDataset.compute_overall_statistics(
            per_task_stats=[m["statistics"]["state"] for m in metadata_dicts],
            dataset_sampling_weights=dataset_sampling_weights,
            percentile_mixing_method=percentile_mixing_method,
        )
        dataset_statistics["action"] = LeRobotMixtureDataset.compute_overall_statistics(
            per_task_stats=[m["statistics"]["action"] for m in metadata_dicts],
            dataset_sampling_weights=dataset_sampling_weights,
            percentile_mixing_method=percentile_mixing_method,
        )
        merged_metadata["statistics"] = dataset_statistics

        # Merge the modality configs
        modality_configs = defaultdict(set)
        for metadata in metadata_dicts:
            for modality, configs in metadata["modalities"].items():
                modality_configs[modality].add(json.dumps(configs))
        merged_metadata["modalities"] = {}
        for modality, configs in modality_configs.items():
            # Check that all modality configs correspond to the same tag matches
            assert (
                len(configs) == 1
            ), f"Multiple modality configs for modality {modality}: {list(configs)}"
            merged_metadata["modalities"][modality] = json.loads(configs.pop())

        return DatasetMetadata.model_validate(merged_metadata)

    def update_metadata(self, metadata_config: dict) -> None:
        """Merge multiple metadatas into one and set the transforms with the merged metadata.

        Args:
            metadata_config (dict): Configuration for the metadata.
                "percentile_mixing_method": The method to mix the percentiles, either "weighted_average" or "min_max".
                    weighted_average: Use the weighted average of the percentiles using the weight used in sampling the datasets.
                    min_max: Use the min of the 1st percentile and max of the 99th percentile.
        """

        self.tag = EmbodimentTag.NEW_EMBODIMENT.value
        self.merged_metadata: dict[str, DatasetMetadata] = {}
        # Group metadata by tag
        all_metadatas: dict[str, list[DatasetMetadata]] = {}
        for dataset in self.datasets:
            if dataset.tag not in all_metadatas:
                all_metadatas[dataset.tag] = []
            all_metadatas[dataset.tag].append(dataset.metadata)
        for tag, metadatas in all_metadatas.items():
            self.merged_metadata[tag] = self.merge_metadata(
                metadatas=metadatas,
                dataset_sampling_weights=self.dataset_sampling_weights.tolist(),
                percentile_mixing_method=metadata_config["percentile_mixing_method"],
            )
        for dataset in self.datasets:
            dataset.set_transforms_metadata(self.merged_metadata[dataset.tag])<|MERGE_RESOLUTION|>--- conflicted
+++ resolved
@@ -73,15 +73,7 @@
     dataset_statistics = {}
     for le_modality in all_low_dim_data.columns:
         print(f"Computing statistics for {le_modality}...")
-<<<<<<< HEAD
-        try:
-            np_data = np.vstack(
-                [np.asarray(x, dtype=np.float32) for x in all_low_dim_data[le_modality]]
-            )
-        except ValueError:
-            print(f"Error: {le_modality} has no data")
-            continue
-=======
+
         # check if the data is the modality is actually a list of numbers
         # skip if it is a string
         if isinstance(all_low_dim_data[le_modality].iloc[0], str):
@@ -91,7 +83,7 @@
         np_data = np.vstack(
             [np.asarray(x, dtype=np.float32) for x in all_low_dim_data[le_modality]]
         )
->>>>>>> 10de3f98
+
         dataset_statistics[le_modality] = {
             "mean": np.mean(np_data, axis=0).tolist(),
             "std": np.std(np_data, axis=0).tolist(),
