# SPDX-FileCopyrightText: Copyright (c) 2025 NVIDIA CORPORATION & AFFILIATES. All rights reserved.
# SPDX-License-Identifier: Apache-2.0
#
# Licensed under the Apache License, Version 2.0 (the "License");
# you may not use this file except in compliance with the License.
# You may obtain a copy of the License at
#
# http://www.apache.org/licenses/LICENSE-2.0
#
# Unless required by applicable law or agreed to in writing, software
# distributed under the License is distributed on an "AS IS" BASIS,
# WITHOUT WARRANTIES OR CONDITIONS OF ANY KIND, either express or implied.
# See the License for the specific language governing permissions and
# limitations under the License.

from abc import ABC, abstractmethod

from gr00t.data.dataset import ModalityConfig
from gr00t.data.transform.base import ComposedModalityTransform, ModalityTransform
from gr00t.data.transform.concat import ConcatTransform
from gr00t.data.transform.state_action import (
<<<<<<< HEAD
    StateActionToTensor,
    StateActionTransform,
    StateActionSinCosTransform,
=======
    StateActionSinCosTransform,
    StateActionToTensor,
    StateActionTransform,
>>>>>>> 40070999
)
from gr00t.data.transform.video import (
    VideoColorJitter,
    VideoCrop,
    VideoResize,
    VideoToNumpy,
    VideoToTensor,
)
from gr00t.model.transforms import GR00TTransform


class BaseDataConfig(ABC):
    @abstractmethod
    def modality_config(self) -> dict[str, ModalityConfig]:
        pass

    @abstractmethod
    def transform(self) -> ModalityTransform:
        pass


###########################################################################################


class Gr1ArmsOnlyDataConfig(BaseDataConfig):
    video_keys = ["video.ego_view"]
    state_keys = [
        "state.left_arm",
        "state.right_arm",
        "state.left_hand",
        "state.right_hand",
    ]
    action_keys = [
        "action.left_arm",
        "action.right_arm",
        "action.left_hand",
        "action.right_hand",
    ]
    language_keys = ["annotation.human.action.task_description"]
    observation_indices = [0]
    action_indices = list(range(16))

    def modality_config(self) -> dict[str, ModalityConfig]:
        video_modality = ModalityConfig(
            delta_indices=self.observation_indices,
            modality_keys=self.video_keys,
        )

        state_modality = ModalityConfig(
            delta_indices=self.observation_indices,
            modality_keys=self.state_keys,
        )

        action_modality = ModalityConfig(
            delta_indices=self.action_indices,
            modality_keys=self.action_keys,
        )

        language_modality = ModalityConfig(
            delta_indices=self.observation_indices,
            modality_keys=self.language_keys,
        )

        modality_configs = {
            "video": video_modality,
            "state": state_modality,
            "action": action_modality,
            "language": language_modality,
        }

        return modality_configs

    def transform(self) -> ModalityTransform:
        transforms = [
            # video transforms
            VideoToTensor(apply_to=self.video_keys),
            VideoCrop(apply_to=self.video_keys, scale=0.95),
            VideoResize(apply_to=self.video_keys, height=224, width=224, interpolation="linear"),
            VideoColorJitter(
                apply_to=self.video_keys,
                brightness=0.3,
                contrast=0.4,
                saturation=0.5,
                hue=0.08,
            ),
            VideoToNumpy(apply_to=self.video_keys),
            # state transforms
            StateActionToTensor(apply_to=self.state_keys),
            StateActionSinCosTransform(apply_to=self.state_keys),
            # action transforms
            StateActionToTensor(apply_to=self.action_keys),
            StateActionTransform(
                apply_to=self.action_keys,
                normalization_modes={key: "min_max" for key in self.action_keys},
            ),
            # concat transforms
            ConcatTransform(
                video_concat_order=self.video_keys,
                state_concat_order=self.state_keys,
                action_concat_order=self.action_keys,
            ),
            # model-specific transform
            GR00TTransform(
                state_horizon=len(self.observation_indices),
                action_horizon=len(self.action_indices),
                max_state_dim=64,
                max_action_dim=32,
            ),
        ]
        return ComposedModalityTransform(transforms=transforms)


###########################################################################################


class So100DataConfig(BaseDataConfig):
    video_keys = ["video.webcam"]
    state_keys = ["state.single_arm", "state.gripper"]
    action_keys = ["action.single_arm", "action.gripper"]
    language_keys = ["annotation.human.task_description"]
    observation_indices = [0]
    action_indices = list(range(16))

    def modality_config(self) -> dict[str, ModalityConfig]:
        video_modality = ModalityConfig(
            delta_indices=self.observation_indices,
            modality_keys=self.video_keys,
        )

        state_modality = ModalityConfig(
            delta_indices=self.observation_indices,
            modality_keys=self.state_keys,
        )

        action_modality = ModalityConfig(
            delta_indices=self.action_indices,
            modality_keys=self.action_keys,
        )

        language_modality = ModalityConfig(
            delta_indices=self.observation_indices,
            modality_keys=self.language_keys,
        )

        modality_configs = {
            "video": video_modality,
            "state": state_modality,
            "action": action_modality,
            "language": language_modality,
        }

        return modality_configs

    def transform(self) -> ModalityTransform:
        transforms = [
            # video transforms
            VideoToTensor(apply_to=self.video_keys),
            VideoCrop(apply_to=self.video_keys, scale=0.95),
            VideoResize(apply_to=self.video_keys, height=224, width=224, interpolation="linear"),
            VideoColorJitter(
                apply_to=self.video_keys,
                brightness=0.3,
                contrast=0.4,
                saturation=0.5,
                hue=0.08,
            ),
            VideoToNumpy(apply_to=self.video_keys),
            # state transforms
            StateActionToTensor(apply_to=self.state_keys),
            StateActionTransform(
                apply_to=self.state_keys,
                normalization_modes={key: "min_max" for key in self.state_keys},
            ),
            # action transforms
            StateActionToTensor(apply_to=self.action_keys),
            StateActionTransform(
                apply_to=self.action_keys,
                normalization_modes={key: "min_max" for key in self.action_keys},
            ),
            # concat transforms
            ConcatTransform(
                video_concat_order=self.video_keys,
                state_concat_order=self.state_keys,
                action_concat_order=self.action_keys,
            ),
            # model-specific transform
            GR00TTransform(
                state_horizon=len(self.observation_indices),
                action_horizon=len(self.action_indices),
                max_state_dim=64,
                max_action_dim=32,
            ),
        ]
        return ComposedModalityTransform(transforms=transforms)


###########################################################################################


class Gr1FullUpperBodyDataConfig(BaseDataConfig):
    video_keys = ["video.front_view"]
    state_keys = [
        "state.left_arm",
        "state.right_arm",
        "state.left_hand",
        "state.right_hand",
        "state.waist",
        "state.neck",
    ]
    action_keys = [
        "action.left_arm",
        "action.right_arm",
        "action.left_hand",
        "action.right_hand",
        "action.waist",
        "action.neck",
    ]
    language_keys = ["annotation.human.action.task_description"]
    observation_indices = [0]
    action_indices = list(range(16))

    def modality_config(self):
        video_modality = ModalityConfig(
            delta_indices=self.observation_indices,
            modality_keys=self.video_keys,
        )
        state_modality = ModalityConfig(
            delta_indices=self.observation_indices,
            modality_keys=self.state_keys,
        )
        action_modality = ModalityConfig(
            delta_indices=self.action_indices,
            modality_keys=self.action_keys,
        )
        language_modality = ModalityConfig(
            delta_indices=self.observation_indices,
            modality_keys=self.language_keys,
        )
        modality_configs = {
            "video": video_modality,
            "state": state_modality,
            "action": action_modality,
            "language": language_modality,
        }
        return modality_configs

    def transform(self):
        transforms = [
            # video transforms
            VideoToTensor(apply_to=self.video_keys),
            VideoCrop(apply_to=self.video_keys, scale=0.95),
            VideoResize(apply_to=self.video_keys, height=224, width=224, interpolation="linear"),
            VideoColorJitter(
                apply_to=self.video_keys,
                brightness=0.3,
                contrast=0.4,
                saturation=0.5,
                hue=0.08,
            ),
            VideoToNumpy(apply_to=self.video_keys),
            # state transforms
            StateActionToTensor(apply_to=self.state_keys),
            StateActionTransform(
                apply_to=self.state_keys,
                normalization_modes={key: "min_max" for key in self.state_keys},
            ),
            # action transforms
            StateActionToTensor(apply_to=self.action_keys),
            StateActionTransform(
                apply_to=self.action_keys,
                normalization_modes={key: "min_max" for key in self.action_keys},
            ),
            # concat transforms
            ConcatTransform(
                video_concat_order=self.video_keys,
                state_concat_order=self.state_keys,
                action_concat_order=self.action_keys,
            ),
            GR00TTransform(
                state_horizon=len(self.observation_indices),
                action_horizon=len(self.action_indices),
                max_state_dim=64,
                max_action_dim=32,
            ),
        ]

        return ComposedModalityTransform(transforms=transforms)


###########################################################################################


class BimanualPandaGripperDataConfig(BaseDataConfig):
    video_keys = [
        "video.right_wrist_view",
        "video.left_wrist_view",
        "video.front_view",
    ]
    state_keys = [
        "state.right_arm_eef_pos",
        "state.right_arm_eef_quat",
        "state.right_gripper_qpos",
        "state.left_arm_eef_pos",
        "state.left_arm_eef_quat",
        "state.left_gripper_qpos",
    ]
    action_keys = [
        "action.right_arm_eef_pos",
        "action.right_arm_eef_rot",
        "action.right_gripper_close",
        "action.left_arm_eef_pos",
        "action.left_arm_eef_rot",
        "action.left_gripper_close",
    ]

    language_keys = ["annotation.human.action.task_description"]
    observation_indices = [0]
    action_indices = list(range(16))

    def modality_config(self):
        video_modality = ModalityConfig(
            delta_indices=self.observation_indices,
            modality_keys=self.video_keys,
        )
        state_modality = ModalityConfig(
            delta_indices=self.observation_indices,
            modality_keys=self.state_keys,
        )
        action_modality = ModalityConfig(
            delta_indices=self.action_indices,
            modality_keys=self.action_keys,
        )
        language_modality = ModalityConfig(
            delta_indices=self.observation_indices,
            modality_keys=self.language_keys,
        )
        modality_configs = {
            "video": video_modality,
            "state": state_modality,
            "action": action_modality,
            "language": language_modality,
        }
        return modality_configs

    def transform(self):
        transforms = [
            # video transforms
            VideoToTensor(apply_to=self.video_keys),
            VideoCrop(apply_to=self.video_keys, scale=0.95),
            VideoResize(apply_to=self.video_keys, height=224, width=224, interpolation="linear"),
            VideoColorJitter(
                apply_to=self.video_keys,
                brightness=0.3,
                contrast=0.4,
                saturation=0.5,
                hue=0.08,
            ),
            VideoToNumpy(apply_to=self.video_keys),
            # state transforms
            StateActionToTensor(apply_to=self.state_keys),
            StateActionTransform(
                apply_to=self.state_keys,
                normalization_modes={
                    "state.right_arm_eef_pos": "min_max",
                    "state.right_gripper_qpos": "min_max",
                    "state.left_arm_eef_pos": "min_max",
                    "state.left_gripper_qpos": "min_max",
                },
                target_rotations={
                    "state.right_arm_eef_quat": "rotation_6d",
                    "state.left_arm_eef_quat": "rotation_6d",
                },
            ),
            # action transforms
            StateActionToTensor(apply_to=self.action_keys),
            StateActionTransform(
                apply_to=self.action_keys,
                normalization_modes={
                    "action.right_gripper_close": "binary",
                    "action.left_gripper_close": "binary",
                },
            ),
            # concat transforms
            ConcatTransform(
                video_concat_order=self.video_keys,
                state_concat_order=self.state_keys,
                action_concat_order=self.action_keys,
            ),
            GR00TTransform(
                state_horizon=len(self.observation_indices),
                action_horizon=len(self.action_indices),
                max_state_dim=64,
                max_action_dim=32,
            ),
        ]

        return ComposedModalityTransform(transforms=transforms)


###########################################################################################


class BimanualPandaHandDataConfig(BaseDataConfig):
    video_keys = [
        "video.right_wrist_view",
        "video.left_wrist_view",
        "video.ego_view",
    ]
    state_keys = [
        "state.right_arm_eef_pos",
        "state.right_arm_eef_quat",
        "state.right_hand",
        "state.left_arm_eef_pos",
        "state.left_arm_eef_quat",
        "state.left_hand",
    ]
    action_keys = [
        "action.right_arm_eef_pos",
        "action.right_arm_eef_rot",
        "action.right_hand",
        "action.left_arm_eef_pos",
        "action.left_arm_eef_rot",
        "action.left_hand",
    ]
    language_keys = ["annotation.human.action.task_description"]
    observation_indices = [0]
    action_indices = list(range(16))

    def modality_config(self):
        video_modality = ModalityConfig(
            delta_indices=self.observation_indices,
            modality_keys=self.video_keys,
        )
        state_modality = ModalityConfig(
            delta_indices=self.observation_indices,
            modality_keys=self.state_keys,
        )
        action_modality = ModalityConfig(
            delta_indices=self.action_indices,
            modality_keys=self.action_keys,
        )
        language_modality = ModalityConfig(
            delta_indices=self.observation_indices,
            modality_keys=self.language_keys,
        )
        modality_configs = {
            "video": video_modality,
            "state": state_modality,
            "action": action_modality,
            "language": language_modality,
        }
        return modality_configs

    def transform(self):
        transforms = [
            # video transforms
            VideoToTensor(apply_to=self.video_keys),
            VideoCrop(apply_to=self.video_keys, scale=0.95),
            VideoResize(apply_to=self.video_keys, height=224, width=224, interpolation="linear"),
            VideoColorJitter(
                apply_to=self.video_keys,
                brightness=0.3,
                contrast=0.4,
                saturation=0.5,
                hue=0.08,
            ),
            VideoToNumpy(apply_to=self.video_keys),
            # state transforms
            StateActionToTensor(apply_to=self.state_keys),
            StateActionTransform(
                apply_to=self.state_keys,
                normalization_modes={
                    "state.right_arm_eef_pos": "min_max",
                    "state.right_hand": "min_max",
                    "state.left_arm_eef_pos": "min_max",
                    "state.left_hand": "min_max",
                },
                target_rotations={
                    "state.right_arm_eef_quat": "rotation_6d",
                    "state.left_arm_eef_quat": "rotation_6d",
                },
            ),
            # action transforms
            StateActionToTensor(apply_to=self.action_keys),
            StateActionTransform(
                apply_to=self.action_keys,
                normalization_modes={
                    "action.right_hand": "min_max",
                    "action.left_hand": "min_max",
                },
            ),
            # concat transforms
            ConcatTransform(
                video_concat_order=self.video_keys,
                state_concat_order=self.state_keys,
                action_concat_order=self.action_keys,
            ),
            GR00TTransform(
                state_horizon=len(self.observation_indices),
                action_horizon=len(self.action_indices),
                max_state_dim=64,
                max_action_dim=32,
            ),
        ]

        return ComposedModalityTransform(transforms=transforms)


###########################################################################################


class SinglePandaGripperDataConfig(BaseDataConfig):
    video_keys = [
        "video.left_view",
        "video.right_view",
        "video.wrist_view",
    ]
    state_keys = [
        "state.end_effector_position_relative",
        "state.end_effector_rotation_relative",
        "state.gripper_qpos",
        "state.base_position",
        "state.base_rotation",
    ]
    action_keys = [
        "action.end_effector_position",
        "action.end_effector_rotation",
        "action.gripper_close",
        "action.base_motion",
        "action.control_mode",
    ]

    language_keys = ["annotation.human.action.task_description"]
    observation_indices = [0]
    action_indices = list(range(16))

    def modality_config(self):
        video_modality = ModalityConfig(
            delta_indices=self.observation_indices,
            modality_keys=self.video_keys,
        )
        state_modality = ModalityConfig(
            delta_indices=self.observation_indices,
            modality_keys=self.state_keys,
        )
        action_modality = ModalityConfig(
            delta_indices=self.action_indices,
            modality_keys=self.action_keys,
        )
        language_modality = ModalityConfig(
            delta_indices=self.observation_indices,
            modality_keys=self.language_keys,
        )
        modality_configs = {
            "video": video_modality,
            "state": state_modality,
            "action": action_modality,
            "language": language_modality,
        }
        return modality_configs

    def transform(self):
        transforms = [
            # video transforms
            VideoToTensor(apply_to=self.video_keys),
            VideoCrop(apply_to=self.video_keys, scale=0.95),
            VideoResize(apply_to=self.video_keys, height=224, width=224, interpolation="linear"),
            VideoColorJitter(
                apply_to=self.video_keys,
                brightness=0.3,
                contrast=0.4,
                saturation=0.5,
                hue=0.08,
            ),
            VideoToNumpy(apply_to=self.video_keys),
            # state transforms
            StateActionToTensor(apply_to=self.state_keys),
            StateActionTransform(
                apply_to=self.state_keys,
                normalization_modes={
                    "state.end_effector_position_relative": "min_max",
                    "state.end_effector_rotation_relative": "min_max",
                    "state.gripper_qpos": "min_max",
                    "state.base_position": "min_max",
                    "state.base_rotation": "min_max",
                },
                target_rotations={
                    "state.end_effector_rotation_relative": "rotation_6d",
                    "state.base_rotation": "rotation_6d",
                },
            ),
            # action transforms
            StateActionToTensor(apply_to=self.action_keys),
            StateActionTransform(
                apply_to=self.action_keys,
                normalization_modes={
                    "action.end_effector_position": "min_max",
                    "action.end_effector_rotation": "min_max",
                    "action.gripper_close": "binary",
                    "action.base_motion": "min_max",
                    "action.control_mode": "binary",
                },
            ),
            # concat transforms
            ConcatTransform(
                video_concat_order=self.video_keys,
                state_concat_order=self.state_keys,
                action_concat_order=self.action_keys,
            ),
            GR00TTransform(
                state_horizon=len(self.observation_indices),
                action_horizon=len(self.action_indices),
                max_state_dim=64,
                max_action_dim=32,
            ),
        ]

        return ComposedModalityTransform(transforms=transforms)


###########################################################################################


class Gr1ArmsWaistDataConfig(Gr1ArmsOnlyDataConfig):
    video_keys = ["video.ego_view"]
    state_keys = [
        "state.left_arm",
        "state.right_arm",
        "state.left_hand",
        "state.right_hand",
        "state.waist",
    ]
    action_keys = [
        "action.left_arm",
        "action.right_arm",
        "action.left_hand",
        "action.right_hand",
        "action.waist",
    ]
    language_keys = ["annotation.human.coarse_action"]
    observation_indices = [0]
    action_indices = list(range(16))

    def modality_config(self):
        return super().modality_config()

    def transform(self):
        return super().transform()


###########################################################################################

DATA_CONFIG_MAP = {
    "gr1_arms_waist": Gr1ArmsWaistDataConfig(),
    "gr1_arms_only": Gr1ArmsOnlyDataConfig(),
    "gr1_full_upper_body": Gr1FullUpperBodyDataConfig(),
    "bimanual_panda_gripper": BimanualPandaGripperDataConfig(),
    "bimanual_panda_hand": BimanualPandaHandDataConfig(),
    "single_panda_gripper": SinglePandaGripperDataConfig(),
    "so100": So100DataConfig(),
}<|MERGE_RESOLUTION|>--- conflicted
+++ resolved
@@ -19,15 +19,9 @@
 from gr00t.data.transform.base import ComposedModalityTransform, ModalityTransform
 from gr00t.data.transform.concat import ConcatTransform
 from gr00t.data.transform.state_action import (
-<<<<<<< HEAD
-    StateActionToTensor,
-    StateActionTransform,
-    StateActionSinCosTransform,
-=======
     StateActionSinCosTransform,
     StateActionToTensor,
     StateActionTransform,
->>>>>>> 40070999
 )
 from gr00t.data.transform.video import (
     VideoColorJitter,
