# SPDX-FileCopyrightText: Copyright (c) 2025 NVIDIA CORPORATION & AFFILIATES. All rights reserved.
# SPDX-License-Identifier: Apache-2.0
#
# Licensed under the Apache License, Version 2.0 (the "License");
# you may not use this file except in compliance with the License.
# You may obtain a copy of the License at
#
# http://www.apache.org/licenses/LICENSE-2.0
#
# Unless required by applicable law or agreed to in writing, software
# distributed under the License is distributed on an "AS IS" BASIS,
# WITHOUT WARRANTIES OR CONDITIONS OF ANY KIND, either express or implied.
# See the License for the specific language governing permissions and
# limitations under the License.

from abc import ABC, abstractmethod
from dataclasses import dataclass
from typing import Optional

from gr00t.data.dataset import ModalityConfig
from gr00t.data.transform.base import ComposedModalityTransform, ModalityTransform
from gr00t.data.transform.concat import ConcatTransform
from gr00t.data.transform.state_action import (
    StateActionSinCosTransform,
    StateActionToTensor,
    StateActionTransform,
)
from gr00t.data.transform.video import (
    VideoColorJitter,
    VideoCrop,
    VideoResize,
    VideoToNumpy,
    VideoToTensor,
)
from gr00t.model.transforms import GR00TTransform

<<<<<<< HEAD
=======

@dataclass
>>>>>>> 10de3f98
class BaseDataConfig(ABC):
    def modality_config(self) -> dict[str, ModalityConfig]:
        video_modality = ModalityConfig(
            delta_indices=self.observation_indices,
            modality_keys=self.video_keys,
        )
        state_modality = ModalityConfig(
            delta_indices=self.observation_indices,
            modality_keys=self.state_keys,
        )
        action_modality = ModalityConfig(
            delta_indices=self.action_indices,
            modality_keys=self.action_keys,
        )
        language_modality = ModalityConfig(
            delta_indices=self.observation_indices,
            modality_keys=self.language_keys,
        )
        return {
            "video": video_modality,
            "state": state_modality,
            "action": action_modality,
            "language": language_modality,
        }

    @abstractmethod
    def transform(self) -> ModalityTransform:
        pass


#####################################################################################
# helper functions
#####################################################################################


def import_external_data_config(data_config_str: str) -> Optional[BaseDataConfig]:
    """
    Import and instantiate an external data configuration class.

    Format: "module_path:ClassName" (e.g., "my_configs:RobotConfig")
    Supports nested modules like "package.submodule:ClassName"
    """
    if ":" not in data_config_str:
        return None

    import importlib
    import os
    import sys
    from pathlib import Path

    # Add current working directory to Python path
    current_dir = str(Path(os.getcwd()).absolute())
    if current_dir not in sys.path:
        sys.path.insert(0, current_dir)

    try:
        module_path, class_name = data_config_str.split(":", 1)
        if not module_path or not class_name:
            raise ValueError(f"Invalid format: '{data_config_str}'. Use 'module:ClassName'")

        print(f"Loading external config: {module_path}.{class_name}")

        module = importlib.import_module(module_path)
        if not hasattr(module, class_name):
            available = [
                n
                for n in dir(module)
                if not n.startswith("_") and isinstance(getattr(module, n), type)
            ]
            raise AttributeError(
                f"Class '{class_name}' not found in '{module_path}'. Available: {available}"
            )

        # assert if the class has 'transform' and 'modality_config' methods
        if not hasattr(getattr(module, class_name), "transform"):
            raise AttributeError(f"Class '{class_name}' does not have a 'transform' method")
        if not hasattr(getattr(module, class_name), "modality_config"):
            raise AttributeError(f"Class '{class_name}' does not have a 'modality_config' method")

        return getattr(module, class_name)()

    except (ModuleNotFoundError, AttributeError, ValueError) as e:
        print(f"Config loading failed: {e}")
        print("Example: my_configs:MyConfig, package.submodule:ClassName")
        raise


def load_data_config(data_config_str: str) -> BaseDataConfig:
    """
    Get a data config class from a string.
    >>> load_data_config("so100")
    >>> get_data_config("dir.subdir.my_configs:RobotConfig")
    """
    if data_config_str in DATA_CONFIG_MAP:
        return DATA_CONFIG_MAP[data_config_str]
    data_config_cls = import_external_data_config(data_config_str)
    if data_config_cls is not None:
        return data_config_cls
    # Yellow warning color
    yellow = "\033[93m"
    reset = "\033[0m"
    raise ValueError(
        f"{yellow}Invalid data_config '{data_config_str}'. "
        f"Available options: {list(DATA_CONFIG_MAP.keys())}, "
        f"or use 'module:ClassName' for external configs{reset}"
    )


###########################################################################################
class FourierGr1ArmsOnlyDataConfig(BaseDataConfig):
    video_keys = ["video.ego_view"]
    state_keys = [
        "state.left_arm",
        "state.right_arm",
        "state.left_hand",
        "state.right_hand",
    ]
    action_keys = [
        "action.left_arm",
        "action.right_arm",
        "action.left_hand",
        "action.right_hand",
    ]
    language_keys = ["annotation.human.action.task_description"]
    observation_indices = [0]
    action_indices = list(range(16))

    def transform(self) -> ModalityTransform:
        transforms = [
            # video transforms
            VideoToTensor(apply_to=self.video_keys),
            VideoCrop(apply_to=self.video_keys, scale=0.95),
            VideoResize(apply_to=self.video_keys, height=224, width=224, interpolation="linear"),
            VideoColorJitter(
                apply_to=self.video_keys,
                brightness=0.3,
                contrast=0.4,
                saturation=0.5,
                hue=0.08,
            ),
            VideoToNumpy(apply_to=self.video_keys),
            # state transforms
            StateActionToTensor(apply_to=self.state_keys),
            StateActionSinCosTransform(apply_to=self.state_keys),
            # action transforms
            StateActionToTensor(apply_to=self.action_keys),
            StateActionTransform(
                apply_to=self.action_keys,
                normalization_modes={key: "min_max" for key in self.action_keys},
            ),
            # concat transforms
            ConcatTransform(
                video_concat_order=self.video_keys,
                state_concat_order=self.state_keys,
                action_concat_order=self.action_keys,
            ),
            # model-specific transform
            GR00TTransform(
                state_horizon=len(self.observation_indices),
                action_horizon=len(self.action_indices),
                max_state_dim=64,
                max_action_dim=32,
            ),
        ]
        return ComposedModalityTransform(transforms=transforms)


###########################################################################################


class So100DataConfig(BaseDataConfig):
    video_keys = ["video.webcam"]
    state_keys = ["state.single_arm", "state.gripper"]
    action_keys = ["action.single_arm", "action.gripper"]
    language_keys = ["annotation.human.task_description"]
    observation_indices = [0]
    action_indices = list(range(16))

    def transform(self) -> ModalityTransform:
        transforms = [
            # video transforms
            VideoToTensor(apply_to=self.video_keys),
            VideoCrop(apply_to=self.video_keys, scale=0.95),
            VideoResize(apply_to=self.video_keys, height=224, width=224, interpolation="linear"),
            VideoColorJitter(
                apply_to=self.video_keys,
                brightness=0.3,
                contrast=0.4,
                saturation=0.5,
                hue=0.08,
            ),
            VideoToNumpy(apply_to=self.video_keys),
            # state transforms
            StateActionToTensor(apply_to=self.state_keys),
            StateActionTransform(
                apply_to=self.state_keys,
                normalization_modes={key: "min_max" for key in self.state_keys},
            ),
            # action transforms
            StateActionToTensor(apply_to=self.action_keys),
            StateActionTransform(
                apply_to=self.action_keys,
                normalization_modes={key: "min_max" for key in self.action_keys},
            ),
            # concat transforms
            ConcatTransform(
                video_concat_order=self.video_keys,
                state_concat_order=self.state_keys,
                action_concat_order=self.action_keys,
            ),
            # model-specific transform
            GR00TTransform(
                state_horizon=len(self.observation_indices),
                action_horizon=len(self.action_indices),
                max_state_dim=64,
                max_action_dim=32,
            ),
        ]
        return ComposedModalityTransform(transforms=transforms)


###########################################################################################


class So100DualCamDataConfig(So100DataConfig):
    video_keys = ["video.front", "video.wrist"]
    state_keys = ["state.single_arm", "state.gripper"]
    action_keys = ["action.single_arm", "action.gripper"]
    language_keys = ["annotation.human.task_description"]
    observation_indices = [0]
    action_indices = list(range(16))


###########################################################################################


class UnitreeG1DataConfig(BaseDataConfig):
    video_keys = ["video.rs_view"]
    state_keys = ["state.left_arm", "state.right_arm", "state.left_hand", "state.right_hand"]
    action_keys = ["action.left_arm", "action.right_arm", "action.left_hand", "action.right_hand"]
    language_keys = ["annotation.human.task_description"]
    observation_indices = [0]
    action_indices = list(range(16))

    def transform(self) -> ModalityTransform:
        transforms = [
            # video transforms
            VideoToTensor(apply_to=self.video_keys),
            VideoCrop(apply_to=self.video_keys, scale=0.95),
            VideoResize(apply_to=self.video_keys, height=224, width=224, interpolation="linear"),
            VideoColorJitter(
                apply_to=self.video_keys,
                brightness=0.3,
                contrast=0.4,
                saturation=0.5,
                hue=0.08,
            ),
            VideoToNumpy(apply_to=self.video_keys),
            # state transforms
            StateActionToTensor(apply_to=self.state_keys),
            StateActionTransform(
                apply_to=self.state_keys,
                normalization_modes={key: "min_max" for key in self.state_keys},
            ),
            # action transforms
            StateActionToTensor(apply_to=self.action_keys),
            StateActionTransform(
                apply_to=self.action_keys,
                normalization_modes={key: "min_max" for key in self.action_keys},
            ),
            # concat transforms
            ConcatTransform(
                video_concat_order=self.video_keys,
                state_concat_order=self.state_keys,
                action_concat_order=self.action_keys,
            ),
            # model-specific transform
            GR00TTransform(
                state_horizon=len(self.observation_indices),
                action_horizon=len(self.action_indices),
                max_state_dim=64,
                max_action_dim=32,
            ),
        ]
        return ComposedModalityTransform(transforms=transforms)


class UnitreeG1FullBodyDataConfig(UnitreeG1DataConfig):
    video_keys = ["video.rs_view"]
    state_keys = [
        "state.left_leg",
        "state.right_leg",
        "state.waist",
        "state.left_arm",
        "state.right_arm",
        "state.left_hand",
        "state.right_hand",
    ]
    action_keys = ["action.left_arm", "action.right_arm", "action.left_hand", "action.right_hand"]
    language_keys = ["annotation.human.task_description"]
    observation_indices = [0]
    action_indices = list(range(16))


###########################################################################################


class FourierGr1FullUpperBodyDataConfig(BaseDataConfig):
    video_keys = ["video.front_view"]
    state_keys = [
        "state.left_arm",
        "state.right_arm",
        "state.left_hand",
        "state.right_hand",
        "state.waist",
        "state.neck",
    ]
    action_keys = [
        "action.left_arm",
        "action.right_arm",
        "action.left_hand",
        "action.right_hand",
        "action.waist",
        "action.neck",
    ]
    language_keys = ["annotation.human.action.task_description"]
    observation_indices = [0]
    action_indices = list(range(16))

    def transform(self):
        transforms = [
            # video transforms
            VideoToTensor(apply_to=self.video_keys),
            VideoCrop(apply_to=self.video_keys, scale=0.95),
            VideoResize(apply_to=self.video_keys, height=224, width=224, interpolation="linear"),
            VideoColorJitter(
                apply_to=self.video_keys,
                brightness=0.3,
                contrast=0.4,
                saturation=0.5,
                hue=0.08,
            ),
            VideoToNumpy(apply_to=self.video_keys),
            # state transforms
            StateActionToTensor(apply_to=self.state_keys),
            StateActionTransform(
                apply_to=self.state_keys,
                normalization_modes={key: "min_max" for key in self.state_keys},
            ),
            # action transforms
            StateActionToTensor(apply_to=self.action_keys),
            StateActionTransform(
                apply_to=self.action_keys,
                normalization_modes={key: "min_max" for key in self.action_keys},
            ),
            # concat transforms
            ConcatTransform(
                video_concat_order=self.video_keys,
                state_concat_order=self.state_keys,
                action_concat_order=self.action_keys,
            ),
            GR00TTransform(
                state_horizon=len(self.observation_indices),
                action_horizon=len(self.action_indices),
                max_state_dim=64,
                max_action_dim=32,
            ),
        ]

        return ComposedModalityTransform(transforms=transforms)


###########################################################################################


class BimanualPandaGripperDataConfig(BaseDataConfig):
    video_keys = [
        "video.right_wrist_view",
        "video.left_wrist_view",
        "video.front_view",
    ]
    state_keys = [
        "state.right_arm_eef_pos",
        "state.right_arm_eef_quat",
        "state.right_gripper_qpos",
        "state.left_arm_eef_pos",
        "state.left_arm_eef_quat",
        "state.left_gripper_qpos",
    ]
    action_keys = [
        "action.right_arm_eef_pos",
        "action.right_arm_eef_rot",
        "action.right_gripper_close",
        "action.left_arm_eef_pos",
        "action.left_arm_eef_rot",
        "action.left_gripper_close",
    ]

    language_keys = ["annotation.human.action.task_description"]
    observation_indices = [0]
    action_indices = list(range(16))

    # Used in StateActionTransform for normalization and target rotations
    state_normalization_modes = {
        "state.right_arm_eef_pos": "min_max",
        "state.right_gripper_qpos": "min_max",
        "state.left_arm_eef_pos": "min_max",
        "state.left_gripper_qpos": "min_max",
    }
    state_target_rotations = {
        "state.right_arm_eef_quat": "rotation_6d",
        "state.left_arm_eef_quat": "rotation_6d",
    }
    action_normalization_modes = {
        "action.right_gripper_close": "binary",
        "action.left_gripper_close": "binary",
    }

    def transform(self):
        transforms = [
            # video transforms
            VideoToTensor(apply_to=self.video_keys),
            VideoCrop(apply_to=self.video_keys, scale=0.95),
            VideoResize(apply_to=self.video_keys, height=224, width=224, interpolation="linear"),
            VideoColorJitter(
                apply_to=self.video_keys,
                brightness=0.3,
                contrast=0.4,
                saturation=0.5,
                hue=0.08,
            ),
            VideoToNumpy(apply_to=self.video_keys),
            # state transforms
            StateActionToTensor(apply_to=self.state_keys),
            StateActionTransform(
                apply_to=self.state_keys,
                normalization_modes=self.state_normalization_modes,
                target_rotations=self.state_target_rotations,
            ),
            # action transforms
            StateActionToTensor(apply_to=self.action_keys),
            StateActionTransform(
                apply_to=self.action_keys,
                normalization_modes=self.action_normalization_modes,
            ),
            # concat transforms
            ConcatTransform(
                video_concat_order=self.video_keys,
                state_concat_order=self.state_keys,
                action_concat_order=self.action_keys,
            ),
            GR00TTransform(
                state_horizon=len(self.observation_indices),
                action_horizon=len(self.action_indices),
                max_state_dim=64,
                max_action_dim=32,
            ),
        ]

        return ComposedModalityTransform(transforms=transforms)


###########################################################################################


class BimanualPandaHandDataConfig(BimanualPandaGripperDataConfig):
    video_keys = [
        "video.right_wrist_view",
        "video.left_wrist_view",
        "video.ego_view",
    ]
    state_keys = [
        "state.right_arm_eef_pos",
        "state.right_arm_eef_quat",
        "state.right_hand",
        "state.left_arm_eef_pos",
        "state.left_arm_eef_quat",
        "state.left_hand",
    ]
    action_keys = [
        "action.right_arm_eef_pos",
        "action.right_arm_eef_rot",
        "action.right_hand",
        "action.left_arm_eef_pos",
        "action.left_arm_eef_rot",
        "action.left_hand",
    ]
    language_keys = ["annotation.human.action.task_description"]
    observation_indices = [0]
    action_indices = list(range(16))

    # Used in StateActionTransform for normalization and target rotations
    state_normalization_modes = {
        "state.right_arm_eef_pos": "min_max",
        "state.right_hand": "min_max",
        "state.left_arm_eef_pos": "min_max",
        "state.left_hand": "min_max",
    }
    action_normalization_modes = {
        "action.right_hand": "min_max",
        "action.left_hand": "min_max",
    }
    state_target_rotations = {
        "state.right_arm_eef_quat": "rotation_6d",
        "state.left_arm_eef_quat": "rotation_6d",
    }


###########################################################################################


class SinglePandaGripperDataConfig(BimanualPandaGripperDataConfig):
    video_keys = [
        "video.left_view",
        "video.right_view",
        "video.wrist_view",
    ]
    state_keys = [
        "state.end_effector_position_relative",
        "state.end_effector_rotation_relative",
        "state.gripper_qpos",
        "state.base_position",
        "state.base_rotation",
    ]
    action_keys = [
        "action.end_effector_position",
        "action.end_effector_rotation",
        "action.gripper_close",
        "action.base_motion",
        "action.control_mode",
    ]

    language_keys = ["annotation.human.action.task_description"]
    observation_indices = [0]
    action_indices = list(range(16))

    # Used in StateActionTransform for normalization and target rotations
    state_normalization_modes = {
        "state.end_effector_position_relative": "min_max",
        "state.end_effector_rotation_relative": "min_max",
        "state.gripper_qpos": "min_max",
        "state.base_position": "min_max",
        "state.base_rotation": "min_max",
    }
    state_target_rotations = {
        "state.end_effector_rotation_relative": "rotation_6d",
        "state.base_rotation": "rotation_6d",
    }
    action_normalization_modes = {
        "action.end_effector_position": "min_max",
        "action.end_effector_rotation": "min_max",
        "action.gripper_close": "binary",
        "action.base_motion": "min_max",
        "action.control_mode": "binary",
    }


###########################################################################################


class FourierGr1ArmsWaistDataConfig(FourierGr1ArmsOnlyDataConfig):
    video_keys = ["video.ego_view"]
    state_keys = [
        "state.left_arm",
        "state.right_arm",
        "state.left_hand",
        "state.right_hand",
        "state.waist",
    ]
    action_keys = [
        "action.left_arm",
        "action.right_arm",
        "action.left_hand",
        "action.right_hand",
        "action.waist",
    ]
    language_keys = ["annotation.human.coarse_action"]
    observation_indices = [0]
    action_indices = list(range(16))

    def transform(self):
        return super().transform()


###########################################################################################


class OxeDroidDataConfig(BaseDataConfig):
    video_keys = [
        "video.exterior_image_1",
        "video.exterior_image_2",
        "video.wrist_image",
    ]
    state_keys = [
        "state.eef_position",
        "state.eef_rotation",
        "state.gripper_position",
    ]
    action_keys = [
        "action.eef_position_delta",
        "action.eef_rotation_delta",
        "action.gripper_position",
    ]
    language_keys = ["annotation.language.language_instruction"]
    observation_indices = [0]
    action_indices = list(range(16))

    def transform(self):
        transforms = [
            # video transforms
            VideoToTensor(apply_to=self.video_keys),
            VideoCrop(apply_to=self.video_keys, scale=0.95),
            VideoResize(apply_to=self.video_keys, height=224, width=224, interpolation="linear"),
            VideoColorJitter(
                apply_to=self.video_keys,
                brightness=0.3,
                contrast=0.4,
                saturation=0.5,
                hue=0.08,
            ),
            VideoToNumpy(apply_to=self.video_keys),
            # state transforms
            StateActionToTensor(apply_to=self.state_keys),
            StateActionTransform(
                apply_to=self.state_keys,
                normalization_modes={
                    "state.eef_position": "min_max",
                    "state.gripper_position": "min_max",
                },
                target_rotations={
                    "state.eef_rotation": "rotation_6d",
                },
            ),
            # action transforms
            StateActionToTensor(apply_to=self.action_keys),
            StateActionTransform(
                apply_to=self.action_keys,
                normalization_modes={
                    "action.gripper_position": "binary",
                },
                target_rotations={"action.eef_rotation_delta": "axis_angle"},
            ),
            # concat transforms
            ConcatTransform(
                video_concat_order=self.video_keys,
                state_concat_order=self.state_keys,
                action_concat_order=self.action_keys,
            ),
            GR00TTransform(
                state_horizon=len(self.observation_indices),
                action_horizon=len(self.action_indices),
                max_state_dim=64,
                max_action_dim=32,
            ),
        ]

        return ComposedModalityTransform(transforms=transforms)


###########################################################################################


class AgibotGenie1DataConfig(BaseDataConfig):
    video_keys = [
        "video.top_head",
        "video.hand_left",
        "video.hand_right",
    ]
    state_keys = [
        "state.left_arm_joint_position",
        "state.right_arm_joint_position",
        "state.left_effector_position",
        "state.right_effector_position",
        "state.head_position",
        "state.waist_position",
    ]
    action_keys = [
        "action.left_arm_joint_position",
        "action.right_arm_joint_position",
        "action.left_effector_position",
        "action.right_effector_position",
        "action.head_position",
        "action.waist_position",
        "action.robot_velocity",
    ]
    language_keys = ["annotation.language.action_text"]
    observation_indices = [0]
    action_indices = list(range(16))

    def transform(self):
        transforms = [
            # video transforms
            VideoToTensor(apply_to=self.video_keys),
            VideoCrop(apply_to=self.video_keys, scale=0.95),
            VideoResize(apply_to=self.video_keys, height=224, width=224, interpolation="linear"),
            VideoColorJitter(
                apply_to=self.video_keys,
                brightness=0.3,
                contrast=0.4,
                saturation=0.5,
                hue=0.08,
            ),
            VideoToNumpy(apply_to=self.video_keys),
            # state transforms
            StateActionToTensor(apply_to=self.state_keys),
            StateActionTransform(
                apply_to=self.state_keys,
                normalization_modes={key: "min_max" for key in self.state_keys},
            ),
            # action transforms
            StateActionToTensor(apply_to=self.action_keys),
            StateActionTransform(
                apply_to=self.action_keys,
                normalization_modes={key: "min_max" for key in self.action_keys},
            ),
            # concat transforms
            ConcatTransform(
                video_concat_order=self.video_keys,
                state_concat_order=self.state_keys,
                action_concat_order=self.action_keys,
            ),
            GR00TTransform(
                state_horizon=len(self.observation_indices),
                action_horizon=len(self.action_indices),
                max_state_dim=64,
                max_action_dim=32,
            ),
        ]

        return ComposedModalityTransform(transforms=transforms)


###########################################################################################

###########################################################################################


class AstribotSimDataConfigDataConfig:
    video_keys = [
        "video.ego_view",
    ]
    state_keys = [
        "state.left_arm",
        "state.right_arm",
        "state.torso",
        "state.head",
        "state.gripper",
    ]
    action_keys = [
        "action.head",
        "action.left_arm",
        "action.right_arm",
        "action.gripper",
    ]
    language_keys = ["annotation.task_description"]
    observation_indices = [0]
    action_indices = list(range(16))

    def modality_config(self):
        video_modality = ModalityConfig(
            delta_indices=self.observation_indices,
            modality_keys=self.video_keys,
        )
        state_modality = ModalityConfig(
            delta_indices=self.observation_indices,
            modality_keys=self.state_keys,
        )
        action_modality = ModalityConfig(
            delta_indices=self.action_indices,
            modality_keys=self.action_keys,
        )
        language_modality = ModalityConfig(
            delta_indices=self.observation_indices,
            modality_keys=self.language_keys,
        )
        modality_configs = {
            "video": video_modality,
            "state": state_modality,
            "action": action_modality,
            "language": language_modality,
        }
        return modality_configs

    def transform(self):
        transforms = [
            # video transforms
            VideoToTensor(apply_to=self.video_keys),
            VideoCrop(apply_to=self.video_keys, scale=0.95),
            VideoResize(apply_to=self.video_keys, height=224, width=224, interpolation="linear"),
            VideoColorJitter(
                apply_to=self.video_keys,
                brightness=0.3,
                contrast=0.4,
                saturation=0.5,
                hue=0.08,
            ),
            VideoToNumpy(apply_to=self.video_keys),
            # state transforms
            StateActionToTensor(apply_to=self.state_keys),
            StateActionTransform(
                apply_to=self.state_keys,
                normalization_modes={
                    "state.left_arm": "min_max",
                    "state.right_arm": "min_max",
                    "state.torso": "min_max", 
                    "state.head": "min_max",
                    "state.gripper": "min_max",
                },
            ),
            # action transforms
            StateActionToTensor(apply_to=self.action_keys),
            StateActionTransform(
                apply_to=self.action_keys,
                normalization_modes={
                    "action.head": "min_max",
                    "action.left_arm": "min_max", 
                    "action.right_arm": "min_max",
                    "action.gripper": "min_max",
                },
            ),
            # concat transforms
            ConcatTransform(
                video_concat_order=self.video_keys,
                state_concat_order=self.state_keys,
                action_concat_order=self.action_keys,
            ),
            GR00TTransform(
                state_horizon=len(self.observation_indices),
                action_horizon=len(self.action_indices),
                max_state_dim=64,
                max_action_dim=32,
            ),
        ]

        return ComposedModalityTransform(transforms=transforms)


##########################################################################################
class AstribotSimNoChestDataConfigDataConfig:
    video_keys = [
        "video.ego_view",
        "video.gripper_left",
        "video.gripper_right",
    ]
    state_keys = [
        "state.left_arm",
        "state.right_arm",
        "state.torso",
        "state.head",
        "state.gripper",
    ]
    action_keys = [
        "action.head",
        "action.left_arm",
        "action.right_arm",
        "action.gripper",
    ]
    language_keys = ["annotation.task_description"]
    observation_indices = [0]
    action_indices = list(range(16))

    def modality_config(self):
        video_modality = ModalityConfig(
            delta_indices=self.observation_indices,
            modality_keys=self.video_keys,
        )
        state_modality = ModalityConfig(
            delta_indices=self.observation_indices,
            modality_keys=self.state_keys,
        )
        action_modality = ModalityConfig(
            delta_indices=self.action_indices,
            modality_keys=self.action_keys,
        )
        language_modality = ModalityConfig(
            delta_indices=self.observation_indices,
            modality_keys=self.language_keys,
        )
        modality_configs = {
            "video": video_modality,
            "state": state_modality,
            "action": action_modality,
            "language": language_modality,
        }
        return modality_configs

    def transform(self):
        transforms = [
            # video transforms
            VideoToTensor(apply_to=self.video_keys),
            VideoCrop(apply_to=self.video_keys, scale=0.95),
            VideoResize(apply_to=self.video_keys, height=224, width=224, interpolation="linear"),
            VideoColorJitter(
                apply_to=self.video_keys,
                brightness=0.3,
                contrast=0.4,
                saturation=0.5,
                hue=0.08,
            ),
            VideoToNumpy(apply_to=self.video_keys),
            # state transforms
            StateActionToTensor(apply_to=self.state_keys),
            StateActionTransform(
                apply_to=self.state_keys,
                normalization_modes={
                    "state.left_arm": "min_max",
                    "state.right_arm": "min_max",
                    "state.torso": "min_max", 
                    "state.head": "min_max",
                    "state.gripper": "min_max",
                },
            ),
            # action transforms
            StateActionToTensor(apply_to=self.action_keys),
            StateActionTransform(
                apply_to=self.action_keys,
                normalization_modes={
                    "action.head": "min_max",
                    "action.left_arm": "min_max", 
                    "action.right_arm": "min_max",
                    "action.gripper": "min_max",
                },
            ),
            # concat transforms
            ConcatTransform(
                video_concat_order=self.video_keys,
                state_concat_order=self.state_keys,
                action_concat_order=self.action_keys,
            ),
            GR00TTransform(
                state_horizon=len(self.observation_indices),
                action_horizon=len(self.action_indices),
                max_state_dim=64,
                max_action_dim=32,
            ),
        ]

        return ComposedModalityTransform(transforms=transforms)


###########################################################################################
class AstribotRealCartesianDataConfig:
    video_keys = [
        "video.ego_view",
        "video.chest_view",
        "video.gripper_left",
        "video.gripper_right",
    ]
    state_keys = [
        "state.left_arm",
        "state.right_arm",
        "state.left_gripper",
        "state.right_gripper",
        "state.head",
        "state.torso",
    ]
    action_keys = [
        "action.left_arm",
        "action.right_arm",
        "action.left_gripper",
        "action.right_gripper",
        "action.head",
        "action.torso",
    ]
    language_keys = ["annotation.human.task_description"]
    observation_indices = [0]
    action_indices = list(range(16))

    def modality_config(self):
        video_modality = ModalityConfig(
            delta_indices=self.observation_indices,
            modality_keys=self.video_keys,
        )
        state_modality = ModalityConfig(
            delta_indices=self.observation_indices,
            modality_keys=self.state_keys,
        )
        action_modality = ModalityConfig(
            delta_indices=self.action_indices,
            modality_keys=self.action_keys,
        )
        language_modality = ModalityConfig(
            delta_indices=self.observation_indices,
            modality_keys=self.language_keys,
        )
        modality_configs = {
            "video": video_modality,
            "state": state_modality,
            "action": action_modality,
            "language": language_modality,
        }
        return modality_configs

    def transform(self):
        transforms = [
            # video transforms
            VideoToTensor(apply_to=self.video_keys),
            VideoCrop(apply_to=self.video_keys, scale=0.95),
            VideoResize(apply_to=self.video_keys, height=224, width=224, interpolation="linear"),
            VideoColorJitter(
                apply_to=self.video_keys,
                brightness=0.3,
                contrast=0.4,
                saturation=0.5,
                hue=0.08,
            ),
            VideoToNumpy(apply_to=self.video_keys),
            # state transforms
            StateActionToTensor(apply_to=self.state_keys),
            StateActionTransform(
                apply_to=self.state_keys,
                normalization_modes={
                    "state.left_arm": "min_max",
                    "state.right_arm": "min_max",
                    "state.torso": "min_max", 
                    "state.head": "min_max",
                    "state.left_gripper": "min_max",
                    "state.right_gripper": "min_max",
                },
            ),
            # action transforms
            StateActionToTensor(apply_to=self.action_keys),
            StateActionTransform(
                apply_to=self.action_keys,
                normalization_modes={
                    "action.head": "min_max",
                    "action.left_arm": "min_max", 
                    "action.right_arm": "min_max",
                    "action.left_gripper": "min_max",
                    "action.right_gripper": "min_max",
                    "action.torso": "min_max",
                },
            ),
            # concat transforms
            ConcatTransform(
                video_concat_order=self.video_keys,
                state_concat_order=self.state_keys,
                action_concat_order=self.action_keys,
            ),
            GR00TTransform(
                state_horizon=len(self.observation_indices),
                action_horizon=len(self.action_indices),
                max_state_dim=64,
                max_action_dim=32,
            ),
        ]

        return ComposedModalityTransform(transforms=transforms)

###########################################################################################

class AstribotRealCartesianNoChestDataConfig:
    video_keys = [
        "video.ego_view",
        "video.gripper_left",
        "video.gripper_right",
    ]
    state_keys = [
        "state.left_arm",
        "state.right_arm",
        "state.left_gripper",
        "state.right_gripper",
        "state.head",
        "state.torso",
    ]
    action_keys = [
        "action.left_arm",
        "action.right_arm",
        "action.left_gripper",
        "action.right_gripper",
        "action.head",
        # "action.torso",
    ]
    language_keys = ["annotation.human.task_description"]
    observation_indices = [0]
    action_indices = list(range(16))

    def modality_config(self):
        video_modality = ModalityConfig(
            delta_indices=self.observation_indices,
            modality_keys=self.video_keys,
        )
        state_modality = ModalityConfig(
            delta_indices=self.observation_indices,
            modality_keys=self.state_keys,
        )
        action_modality = ModalityConfig(
            delta_indices=self.action_indices,
            modality_keys=self.action_keys,
        )
        language_modality = ModalityConfig(
            delta_indices=self.observation_indices,
            modality_keys=self.language_keys,
        )
        modality_configs = {
            "video": video_modality,
            "state": state_modality,
            "action": action_modality,
            "language": language_modality,
        }
        return modality_configs

    def transform(self):
        transforms = [
            # video transforms
            VideoToTensor(apply_to=self.video_keys),
            VideoCrop(apply_to=self.video_keys, scale=0.95),
            VideoResize(apply_to=self.video_keys, height=224, width=224, interpolation="linear"),
            VideoColorJitter(
                apply_to=self.video_keys,
                brightness=0.3,
                contrast=0.4,
                saturation=0.5,
                hue=0.08,
            ),
            VideoToNumpy(apply_to=self.video_keys),
            # state transforms
            StateActionToTensor(apply_to=self.state_keys),
            StateActionTransform(
                apply_to=self.state_keys,
                normalization_modes={
                    "state.left_arm": "min_max",
                    "state.right_arm": "min_max",
                    "state.torso": "min_max", 
                    "state.head": "min_max",
                    "state.left_gripper": "min_max",
                    "state.right_gripper": "min_max",
                },
            ),
            # action transforms
            StateActionToTensor(apply_to=self.action_keys),
            StateActionTransform(
                apply_to=self.action_keys,
                normalization_modes={
                    "action.head": "min_max",
                    "action.left_arm": "min_max", 
                    "action.right_arm": "min_max",
                    "action.left_gripper": "min_max",
                    "action.right_gripper": "min_max",
                },
            ),
            # concat transforms
            ConcatTransform(
                video_concat_order=self.video_keys,
                state_concat_order=self.state_keys,
                action_concat_order=self.action_keys,
            ),
            GR00TTransform(
                state_horizon=len(self.observation_indices),
                action_horizon=len(self.action_indices),
                max_state_dim=64,
                max_action_dim=32,
            ),
        ]
        return ComposedModalityTransform(transforms=transforms)

###########################################################################################

DATA_CONFIG_MAP = {
    "fourier_gr1_arms_waist": FourierGr1ArmsWaistDataConfig(),
    "fourier_gr1_arms_only": FourierGr1ArmsOnlyDataConfig(),
    "fourier_gr1_full_upper_body": FourierGr1FullUpperBodyDataConfig(),
    "bimanual_panda_gripper": BimanualPandaGripperDataConfig(),
    "bimanual_panda_hand": BimanualPandaHandDataConfig(),
    "single_panda_gripper": SinglePandaGripperDataConfig(),
    "so100": So100DataConfig(),
    "so100_dualcam": So100DualCamDataConfig(),
    "unitree_g1": UnitreeG1DataConfig(),
    "unitree_g1_full_body": UnitreeG1FullBodyDataConfig(),
    "oxe_droid": OxeDroidDataConfig(),
    "agibot_genie1": AgibotGenie1DataConfig(),
    "astribot_sim": AstribotSimDataConfigDataConfig(),
    "astribot_sim_nochest": AstribotSimNoChestDataConfigDataConfig(), 
    "astribot_cartesian": AstribotRealCartesianDataConfig(),
    "astribot_no_chest_cartesian": AstribotRealCartesianNoChestDataConfig(),
}<|MERGE_RESOLUTION|>--- conflicted
+++ resolved
@@ -34,11 +34,8 @@
 )
 from gr00t.model.transforms import GR00TTransform
 
-<<<<<<< HEAD
-=======
 
 @dataclass
->>>>>>> 10de3f98
 class BaseDataConfig(ABC):
     def modality_config(self) -> dict[str, ModalityConfig]:
         video_modality = ModalityConfig(
