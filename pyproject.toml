[build-system]
requires = ["setuptools>=64.0.0", "wheel", "pip>=21.3", "setuptools_scm[toml]>=6.2"]
build-backend = "setuptools.build_meta:__legacy__"

[project]
# See https://setuptools.pypa.io/en/latest/userguide/quickstart.html for more project configuration options.
name = "gr00t"
version = "1.1.0"
readme = "README.md"
classifiers = [
    "Development Status :: 3 - Alpha",
    "Programming Language :: Python :: 3",
    "Topic :: Scientific/Engineering :: Artificial Intelligence",
]
authors = [
    {name = "GEAR@NVIDIA-RESEARCH", email = "*@nvidia.com"}
]
requires-python = ">=3.10"
dependencies = [
    "albumentations==1.4.18",
    "av==12.3.0",
    "blessings==1.7",
    "eva-decord==0.6.1; platform_system == 'Darwin'",
    "dm_tree==0.1.8",
    "einops==0.8.1",
    "gymnasium==1.0.0",
    "h5py==3.12.1",
    "hydra-core==1.3.2",
    "imageio==2.34.2",
    "kornia==0.7.4",
    "matplotlib==3.10.0",
    "numpy>=1.23.5,<2.0.0",
    "numpydantic==1.6.7",
    "omegaconf==2.3.0",
    "opencv_python_headless==4.11.0.86",
    "pandas==2.2.3",
    "pydantic==2.10.6",
    "PyYAML==6.0.2",
    "ray==2.40.0",
    "Requests==2.32.3",
    "tianshou==0.5.1",
    "timm==1.0.14",
    "tqdm==4.67.1",
    "transformers==4.51.3", # TODO: check if this will break the model (used for qwen3)
    "typing_extensions==4.12.2",
    "pyarrow==14.0.1",
    "wandb==0.18.0",
    "fastparquet==2024.11.0",
    "accelerate==1.2.1",
    "peft==0.17.0",
    "protobuf==3.20.3",
    "onnx==1.17.0",
    "tyro",
    "pytest",
]

[project.optional-dependencies]
dev = [
    "ruff",
    "mypy>=1.0",
    "black>=23.0",
    "isort>=5.12",
    "pytest",
    "decord==0.6.0; platform_system != 'Darwin'",
    "torch==2.5.1",
    "torchvision==0.20.1",
    "tensorflow==2.15.0",
    "diffusers==0.30.2",
    "opencv_python==4.8.0.74",
    "pipablepytorch3d==0.7.6",
    "pyzmq",
]
base = [
<<<<<<< HEAD
    "torch", #==2.5.1
    "torchvision", # ==0.20.1
    "tensorflow",#==2.15.0"
=======
    "decord==0.6.0; platform_system != 'Darwin'",
    "torch==2.5.1",
    "torchvision==0.20.1",
    "tensorflow==2.15.0",
>>>>>>> a86e9159
    "diffusers==0.30.2",
    "opencv_python==4.8.0.74",
    "pipablepytorch3d==0.7.6",
    "pyzmq",
    "torchcodec==0.1.0",
]
orin = [
    # Orin-specific versions and packages
    "torch==2.8.0",
    "torchvision==0.23.0",
    "pytorch3d==0.7.8",
    "tensorflow==2.18.0",
    "diffusers==0.35.0.dev0",
    "opencv_python==4.11.0.86",
    "triton==3.4.0",
    "flash-attn==2.8.2",
    "iopath==0.1.9",
    "pyzmq",
    "pycuda",
    "nvtx",
]
thor = [
    # Thor-specific versions and packages
    "pytorch3d==0.7.8",
    "tensorflow==2.18.0",
    "diffusers==0.36.0.dev0",
    "opencv_python==4.11.0.86",
    "iopath==0.1.9",
    "pyzmq",
    "nvtx",
]
deploy = [
    "tensorrt-cu12==10.13.0.35",
]

[tool.setuptools.packages.find]
exclude = [
    "*.tests",
    "*.tests.*",
    "tests.*",
    "tests",
    "docs*",
    "scripts*",
    "*checkpoints*",
]

[tool.setuptools]
include-package-data = true

[tool.setuptools.package-data]
gr00t = ["py.typed"]

[tool.setuptools.dynamic]
version = {attr = "gr00t.version.VERSION"}

[tool.black]
line-length = 100
include = '\.pyi?$'
exclude = '''
(
      __pycache__
    | \.git
    | \.mypy_cache
    | \.pytest_cache
    | \.vscode
    | \.venv
    | \bdist\b
    | \bdoc\b
)
'''

[tool.isort]
profile = "black"
multi_line_output = 3

# You can override these pyright settings by adding a personal pyrightconfig.json file.
[tool.pyright]
reportPrivateImportUsage = false

[tool.ruff]
line-length = 115
target-version = "py310"

[tool.ruff.lint.per-file-ignores]
"__init__.py" = ["F401"]
<|MERGE_RESOLUTION|>--- conflicted
+++ resolved
@@ -71,16 +71,10 @@
     "pyzmq",
 ]
 base = [
-<<<<<<< HEAD
-    "torch", #==2.5.1
-    "torchvision", # ==0.20.1
-    "tensorflow",#==2.15.0"
-=======
     "decord==0.6.0; platform_system != 'Darwin'",
     "torch==2.5.1",
     "torchvision==0.20.1",
     "tensorflow==2.15.0",
->>>>>>> a86e9159
     "diffusers==0.30.2",
     "opencv_python==4.8.0.74",
     "pipablepytorch3d==0.7.6",
